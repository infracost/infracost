--- conflicted
+++ resolved
@@ -1,10 +1,5 @@
 package schema
 
 type Provider interface {
-<<<<<<< HEAD
-	ProcessArgs(*cli.Context) error
 	LoadResources(map[string]*UsageData) (*State, error)
-=======
-	LoadResources(map[string]*UsageData) ([]*Resource, error)
->>>>>>> 40b8e274
 }