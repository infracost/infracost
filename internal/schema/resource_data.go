--- conflicted
+++ resolved
@@ -29,12 +29,8 @@
 	// use this value instead of the deprecated d.Get("region").String() or
 	// lookupRegion method.
 	Region string
-<<<<<<< HEAD
-	PulumiUrn     string
-=======
 	// PulumiUrn is the unique URN of the resource in Pulumi
 	PulumiUrn string
->>>>>>> b2de7e81
 }
 
 type TagPropagation struct {
@@ -47,16 +43,6 @@
 
 func NewResourceData(resourceType string, providerName string, address string, tags *map[string]string, rawValues gjson.Result) *ResourceData {
 	return &ResourceData{
-<<<<<<< HEAD
-		Type:          resourceType,
-		ProviderName:  providerName,
-		Address:       address,
-		Tags:          tags,
-		RawValues:     rawValues,
-		ReferencesMap: make(map[string][]*ResourceData),
-		CFResource:    nil,
-		PulumiUrn:     "",
-=======
 		Type:            resourceType,
 		ProviderName:    providerName,
 		Address:         address,
@@ -65,35 +51,12 @@
 		ReferencesMap:   make(map[string][]*ResourceData),
 		CFResource:      nil,
 		ProjectMetadata: make(map[string]string),
->>>>>>> b2de7e81
+		PulumiUrn:       "",
 	}
 }
 
 func NewCFResourceData(resourceType string, providerName string, address string, tags *map[string]string, cfResource cloudformation.Resource) *ResourceData {
 	return &ResourceData{
-<<<<<<< HEAD
-		Type:          resourceType,
-		ProviderName:  providerName,
-		Address:       address,
-		Tags:          tags,
-		RawValues:     gjson.Result{},
-		ReferencesMap: make(map[string][]*ResourceData),
-		CFResource:    cfResource,
-		PulumiUrn:     "",
-	}
-}
-
-func NewPulumiResourceData(resourceType string, providerName string, address string, tags map[string]string, rawValues gjson.Result, pulumiURN string) *ResourceData {
-	return &ResourceData{
-		Type:          resourceType,
-		ProviderName:  providerName,
-		Address:       address,
-		Tags:          tags,
-		RawValues:     rawValues,
-		ReferencesMap: make(map[string][]*ResourceData),
-		CFResource:    nil,
-		PulumiUrn:     pulumiURN,
-=======
 		Type:            resourceType,
 		ProviderName:    providerName,
 		Address:         address,
@@ -102,6 +65,7 @@
 		ReferencesMap:   make(map[string][]*ResourceData),
 		CFResource:      cfResource,
 		ProjectMetadata: make(map[string]string),
+		PulumiUrn:       "",
 	}
 }
 
@@ -113,7 +77,6 @@
 		RawValues:       rawValues,
 		ReferencesMap:   make(map[string][]*ResourceData),
 		ProjectMetadata: make(map[string]string),
->>>>>>> b2de7e81
 	}
 }
 
