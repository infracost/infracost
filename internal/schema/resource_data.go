--- conflicted
+++ resolved
@@ -53,7 +53,7 @@
 		Address:       address,
 		Tags:          tags,
 		RawValues:     rawValues,
-		referencesMap: make(map[string][]*ResourceData),
+		ReferencesMap: make(map[string][]*ResourceData),
 		CFResource:    nil,
 		pulumiUrn:     pulumiURN,
 	}
@@ -122,12 +122,9 @@
 	if _, ok := d.ReferencesMap[key]; !ok {
 		d.ReferencesMap[key] = make([]*ResourceData, 0)
 	}
-<<<<<<< HEAD
-=======
+
 	d.ReferencesMap[key] = append(d.ReferencesMap[key], reference)
->>>>>>> 6ef1a477
 
-	d.referencesMap[key] = append(d.referencesMap[key], reference)
 	// add any reverse references
 	reverseRefKey := d.Type + "." + key
 	for _, attr := range reverseRefAttrs {
