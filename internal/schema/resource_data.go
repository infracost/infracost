package schema

import (
	"encoding/json"
	"strings"

	"github.com/awslabs/goformation/v7/cloudformation"
	"github.com/tidwall/gjson"
)

type ResourceData struct {
<<<<<<< HEAD
	Type          string
	ProviderName  string
	Address       string
	Tags          *map[string]string
	RawValues     gjson.Result
	ReferencesMap map[string][]*ResourceData
	CFResource    cloudformation.Resource
	UsageData     *UsageData
	Metadata      map[string]gjson.Result
	pulumiUrn     string
=======
	Type                                    string
	ProviderName                            string
	Address                                 string
	Tags                                    *map[string]string
	DefaultTags                             *map[string]string
	ProviderSupportsDefaultTags             bool
	ProviderLink                            string
	TagPropagation                          *TagPropagation
	RawValues                               gjson.Result
	ReferencesMap                           map[string][]*ResourceData
	CFResource                              cloudformation.Resource
	UsageData                               *UsageData
	Metadata                                map[string]gjson.Result
	MissingVarsCausingUnknownTagKeys        []string
	MissingVarsCausingUnknownDefaultTagKeys []string
	// Region is the region of the resource. When building a resource callers should
	// use this value instead of the deprecated d.Get("region").String() or
	// lookupRegion method.
	Region string
}

type TagPropagation struct {
	To                    string             // a human-readable name of the type being propagated to - will not always have a tf type
	From                  *string            // e.g. SERVICE, TASK_DEFINITION
	Tags                  *map[string]string // tags that were propagated from the above resource, if any
	Attribute             string             // the attribute that can be used to configured propagation, e.g. propagate_tags
	HasRequiredAttributes bool               // whether the resource has the required attributes to warrant propagating tags
>>>>>>> d7a14cb3
}

func NewResourceData(resourceType string, providerName string, address string, tags *map[string]string, rawValues gjson.Result) *ResourceData {
	return &ResourceData{
		Type:          resourceType,
		ProviderName:  providerName,
		Address:       address,
		Tags:          tags,
		RawValues:     rawValues,
		ReferencesMap: make(map[string][]*ResourceData),
		CFResource:    nil,
		pulumiUrn:     "",
	}
}

func NewCFResourceData(resourceType string, providerName string, address string, tags *map[string]string, cfResource cloudformation.Resource) *ResourceData {
	return &ResourceData{
		Type:          resourceType,
		ProviderName:  providerName,
		Address:       address,
		Tags:          tags,
		RawValues:     gjson.Result{},
		ReferencesMap: make(map[string][]*ResourceData),
		CFResource:    cfResource,
		pulumiUrn:     "",
	}
}

func NewPulumiResourceData(resourceType string, providerName string, address string, tags map[string]string, rawValues gjson.Result, pulumiURN string) *ResourceData {
	return &ResourceData{
		Type:          resourceType,
		ProviderName:  providerName,
		Address:       address,
		Tags:          tags,
		RawValues:     rawValues,
		ReferencesMap: make(map[string][]*ResourceData),
		CFResource:    nil,
		pulumiUrn:     pulumiURN,
	}
}

func (d *ResourceData) Get(key string) gjson.Result {
	return gjson.Parse(strings.Clone(d.RawValues.Get(key).Raw))
}

// GetStringOrDefault returns the value of key within ResourceData as a string.
// If the retrieved value is not set GetStringOrDefault will return def.
func (d *ResourceData) GetStringOrDefault(key, def string) string {
	if !d.IsEmpty(key) {
		return strings.Clone(d.RawValues.Get(key).String())
	}

	return def
}

// GetInt64OrDefault returns the value of key within ResourceData as an int64.
// If the retrieved value is not set GetInt64OrDefault will return def.
func (d *ResourceData) GetInt64OrDefault(key string, def int64) int64 {
	if !d.IsEmpty(key) {
		return d.RawValues.Get(key).Int()
	}

	return def
}

// GetFloat64OrDefault returns the value of key within ResourceData as a float64.
// If the retrieved value is not set GetFloat64OrDefault will return def.
func (d *ResourceData) GetFloat64OrDefault(key string, def float64) float64 {
	if !d.IsEmpty(key) {
		return d.RawValues.Get(key).Float()
	}

	return def
}

func (d *ResourceData) GetBoolOrDefault(key string, def bool) bool {
	if !d.IsEmpty(key) {
		return d.RawValues.Get(key).Bool()
	}

	return def
}

// Return true if the key doesn't exist, is null, or is an empty string.
// Needed because gjson.Exists returns true as long as a key exists, even if it's empty or null.
func (d *ResourceData) IsEmpty(key string) bool {
	g := d.RawValues.Get(key)
	return g.Type == gjson.Null || len(g.Raw) == 0 || g.Raw == "\"\"" || emptyObjectOrArray(g)
}

func (d *ResourceData) References(keys ...string) []*ResourceData {
	var data []*ResourceData

	for _, key := range keys {
		data = append(data, d.ReferencesMap[key]...)
	}

	return data
}

func (d *ResourceData) AddReference(k string, reference *ResourceData, reverseRefAttrs []string) {
	// Perf/memory leak: Copy gjson string slices that may be returned so we don't prevent
	// the entire underlying parsed json from being garbage collected.
	key := strings.Clone(k)
	if _, ok := d.ReferencesMap[key]; !ok {
		d.ReferencesMap[key] = make([]*ResourceData, 0)
	}

	d.ReferencesMap[key] = append(d.ReferencesMap[key], reference)

	// add any reverse references
	reverseRefKey := d.Type + "." + key
	for _, attr := range reverseRefAttrs {
		if attr == reverseRefKey {
			if _, ok := reference.ReferencesMap[reverseRefKey]; !ok {
				reference.ReferencesMap[reverseRefKey] = make([]*ResourceData, 0)
			}
			reference.ReferencesMap[reverseRefKey] = append(reference.ReferencesMap[reverseRefKey], d)
		}
	}
}

func (d *ResourceData) Set(key string, value interface{}) {
	d.RawValues = AddRawValue(d.RawValues, key, value)
}

func AddRawValue(r gjson.Result, key string, v interface{}) gjson.Result {
	j := make(map[string]interface{})

	_ = json.Unmarshal([]byte(r.Raw), &j) // TODO: unhandled error
	if j == nil {
		j = make(map[string]interface{})
	}

	j[key] = v

	mj, _ := json.Marshal(j) // TODO: unhandled error

	return gjson.ParseBytes(mj)
}<|MERGE_RESOLUTION|>--- conflicted
+++ resolved
@@ -9,18 +9,6 @@
 )
 
 type ResourceData struct {
-<<<<<<< HEAD
-	Type          string
-	ProviderName  string
-	Address       string
-	Tags          *map[string]string
-	RawValues     gjson.Result
-	ReferencesMap map[string][]*ResourceData
-	CFResource    cloudformation.Resource
-	UsageData     *UsageData
-	Metadata      map[string]gjson.Result
-	pulumiUrn     string
-=======
 	Type                                    string
 	ProviderName                            string
 	Address                                 string
@@ -40,6 +28,7 @@
 	// use this value instead of the deprecated d.Get("region").String() or
 	// lookupRegion method.
 	Region string
+	PulumiUrn     string
 }
 
 type TagPropagation struct {
@@ -48,7 +37,6 @@
 	Tags                  *map[string]string // tags that were propagated from the above resource, if any
 	Attribute             string             // the attribute that can be used to configured propagation, e.g. propagate_tags
 	HasRequiredAttributes bool               // whether the resource has the required attributes to warrant propagating tags
->>>>>>> d7a14cb3
 }
 
 func NewResourceData(resourceType string, providerName string, address string, tags *map[string]string, rawValues gjson.Result) *ResourceData {
@@ -60,7 +48,7 @@
 		RawValues:     rawValues,
 		ReferencesMap: make(map[string][]*ResourceData),
 		CFResource:    nil,
-		pulumiUrn:     "",
+		PulumiUrn:     "",
 	}
 }
 
@@ -73,7 +61,7 @@
 		RawValues:     gjson.Result{},
 		ReferencesMap: make(map[string][]*ResourceData),
 		CFResource:    cfResource,
-		pulumiUrn:     "",
+		PulumiUrn:     "",
 	}
 }
 
@@ -86,7 +74,7 @@
 		RawValues:     rawValues,
 		ReferencesMap: make(map[string][]*ResourceData),
 		CFResource:    nil,
-		pulumiUrn:     pulumiURN,
+		PulumiUrn:     pulumiURN,
 	}
 }
 
