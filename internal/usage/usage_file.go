--- conflicted
+++ resolved
@@ -34,10 +34,13 @@
 
 func mapUsageItem(item *schema.UsageItem) interface{} {
 	if item.ValueType == schema.Items {
-		subItems := item.Value.([]*schema.UsageItem)
-		m := make(map[string]interface{}, len(subItems))
-		for _, item := range subItems {
-			m[item.Key] = mapUsageItem(item)
+		m := make(map[string]interface{})
+
+		if item.Value != nil {
+			subItems := item.Value.([]*schema.UsageItem)
+			for _, item := range subItems {
+				m[item.Key] = mapUsageItem(item)
+			}
 		}
 
 		return m
@@ -98,67 +101,8 @@
 	return usageFile, nil
 }
 
-<<<<<<< HEAD
 func LoadUsageFileFromString(s string) (*UsageFile, error) {
 	usageFile := &UsageFile{}
-=======
-func GetInvalidUsageKeys(usageData map[string]*schema.UsageData) ([]string, error) {
-	invalidKeys := make([]string, 0)
-	usageSchema, err := loadUsageSchema()
-	if err != nil {
-		return invalidKeys, err
-	}
-	for resourceName, rUsage := range usageData {
-		resourceTypeNames := strings.Split(resourceName, ".")
-		if len(resourceTypeNames) < 2 {
-			// It's a resource with no name
-			continue
-		}
-		// This handles module names appearing in the resourceName too
-		resourceTypeName := resourceTypeNames[len(resourceTypeNames)-2]
-
-		// Load all possible usage keys from the reference
-		schemaItems, ok := usageSchema[resourceTypeName]
-		if !ok {
-			continue
-		}
-		schemaKeys := make(map[string]bool)
-		for _, schemaItem := range schemaItems {
-			schemaKeys[schemaItem.Key] = true
-		}
-
-		// Iterate over provided keys and check if they are
-		// present in the reference schema
-		for key := range rUsage.Attributes {
-			if _, ok := schemaKeys[key]; !ok {
-				invalidKeys = append(invalidKeys, key)
-			}
-		}
-	}
-	return invalidKeys, nil
-}
-
-func syncResourcesUsage(resources []*schema.Resource, usageSchema map[string][]*SchemaItem, existingUsageData map[string]*schema.UsageData) (SyncResult, yaml.MapSlice) {
-	syncResult := SyncResult{EstimationErrors: make(map[string]error)}
-	syncedResourceUsage := make(map[string]interface{})
-	for _, resource := range resources {
-		resourceName := resource.Name
-		resourceUSchema := resource.UsageSchema
-		if resource.UsageSchema == nil {
-			// There is no explicitly defined UsageSchema for this resource.  Use the old way and create one from
-			// infracost-usage-example.yml.
-			resourceTypeNames := strings.Split(resourceName, ".")
-			if len(resourceTypeNames) < 2 {
-				// It's a resource with no name
-				continue
-			}
-			// This handles module names appearing in the resourceName too
-			resourceTypeName := resourceTypeNames[len(resourceTypeNames)-2]
-			schemaItems, ok := usageSchema[resourceTypeName]
-			if !ok {
-				continue
-			}
->>>>>>> 7728bafb
 
 	err := yamlv3.Unmarshal([]byte(s), usageFile)
 	if err != nil {
@@ -215,6 +159,50 @@
 		v = "v" + u.Version
 	}
 	return semver.Compare(v, "v"+minUsageFileVersion) >= 0 && semver.Compare(v, "v"+maxUsageFileVersion) <= 0
+}
+
+// InvalidKeys returns a list of keys that are invalid in the usage file.
+// It currently checks the reference usage file for a list of valid keys.
+// In the future we will want this to usage the resource usage schema structs as well.
+func (u *UsageFile) InvalidKeys() ([]string, error) {
+	invalidKeys := make([]string, 0)
+
+	refFile, err := LoadReferenceFile()
+	if err != nil {
+		return invalidKeys, err
+	}
+
+	for _, resourceUsage := range u.ResourceUsages {
+		refResourceUsage := refFile.FindMatchingResourceUsage(resourceUsage.Name)
+		if refResourceUsage == nil {
+			continue
+		}
+
+		refItemMap := refResourceUsage.Map()
+
+		// Iterate over provided keys and check if they are
+		// present in the reference usage file
+		for _, item := range resourceUsage.Items {
+			invalidKeys = append(invalidKeys, findInvalidKeys(item, refItemMap)...)
+		}
+	}
+
+	return invalidKeys, nil
+}
+
+// findInvalidKeys recursively searches for invalid keys in the provided item
+func findInvalidKeys(item *schema.UsageItem, refMap map[string]interface{}) []string {
+	invalidKeys := make([]string, 0)
+
+	if refVal, ok := refMap[item.Key]; !ok {
+		invalidKeys = append(invalidKeys, item.Key)
+	} else if item.ValueType == schema.Items && item.Value != nil {
+		for _, subItem := range item.Value.([]*schema.UsageItem) {
+			invalidKeys = append(invalidKeys, findInvalidKeys(subItem, refVal.(map[string]interface{}))...)
+		}
+	}
+
+	return invalidKeys
 }
 
 func (u *UsageFile) loadResourceUsages() error {
