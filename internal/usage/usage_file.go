package usage

import (
	"bytes"
	"fmt"
	"os"
	"sort"
	"strings"

	"github.com/infracost/infracost/internal/schema"
	"github.com/pkg/errors"
	log "github.com/sirupsen/logrus"
	"golang.org/x/mod/semver"
	yamlv3 "gopkg.in/yaml.v3"
)

const minUsageFileVersion = "0.1"
const maxUsageFileVersion = "0.1"

type UsageFile struct { // nolint:revive
	Version string `yaml:"version"`
	// We represent resource type usage in using a YAML node so we have control over the comments
<<<<<<< HEAD
	RawResourceTypeUsage yamlv3.Node `yaml:"resource_type_usage"`
=======
	RawResourceTypeUsage yamlv3.Node `yaml:"resource_type_default_usage"`
>>>>>>> 1ceea6d8
	// The raw usage is then parsed into this struct
	ResourceTypeUsages []*ResourceUsage `yaml:"-"`
	// We represent resource usage in using a YAML node so we have control over the comments
	RawResourceUsage yamlv3.Node `yaml:"resource_usage"`
	// The raw usage is then parsed into this struct
	ResourceUsages []*ResourceUsage `yaml:"-"`
}

// CreateUsageFile creates a blank usage file if it does not exists
func CreateUsageFile(path string) error {
	if _, err := os.Stat(path); os.IsNotExist(err) {

		usageFile := NewBlankUsageFile()

		err = usageFile.WriteToPath(path)
		if err != nil {
			return errors.Wrapf(err, "Error writing blank usage file to %s", path)
		}
	} else {
		log.Debug("Specified usage file already exists, no overriding")
	}

	return nil
}

func LoadUsageFile(path string) (*UsageFile, error) {
	blankUsage := NewBlankUsageFile()
	if _, err := os.Stat(path); os.IsNotExist(err) {
		log.Debug("Specified usage file does not exist. Using a blank file")

		return blankUsage, nil
	}

	contents, err := os.ReadFile(path)
	if err != nil {
		return blankUsage, errors.Wrapf(err, "Error reading usage file")
	}

	usageFile, err := LoadUsageFileFromString(string(contents))
	if err != nil {
		return blankUsage, errors.Wrapf(err, "Error loading usage file")
	}

	return usageFile, nil
}

func NewBlankUsageFile() *UsageFile {
	usageFile := &UsageFile{
		Version: maxUsageFileVersion,
		RawResourceTypeUsage: yamlv3.Node{
			Kind: yamlv3.MappingNode,
		},
		RawResourceUsage: yamlv3.Node{
			Kind: yamlv3.MappingNode,
		},
	}

	return usageFile
}

func LoadUsageFileFromString(s string) (*UsageFile, error) {
	usageFile := &UsageFile{}

	err := yamlv3.Unmarshal([]byte(s), usageFile)
	if err != nil {
		return usageFile, errors.Wrap(err, "Error parsing usage YAML")
	}

	if !usageFile.checkVersion() {
		return usageFile, fmt.Errorf("Invalid usage file version. Supported versions are %s ≤ x ≤ %s", minUsageFileVersion, maxUsageFileVersion)
	}

	err = usageFile.parseResourceUsages()
	if err != nil {
		return usageFile, errors.Wrap(err, "Error loading YAML file")
	}

	return usageFile, nil
}

func (u *UsageFile) WriteToPath(path string) error {
	allResourceTypesCommented, allResourcesCommented := u.dumpResourceUsages()

	root := &yamlv3.Node{
		Kind: yamlv3.MappingNode,
		HeadComment: `You can use this file to define resource usage estimates for Infracost to use when calculating
the cost of usage-based resource, such as AWS S3 or Lambda.
` + "`infracost breakdown --usage-file infracost-usage.yml [other flags]`" + `
See https://infracost.io/usage-file/ for docs`,
	}

	resourceTypeUsagesKeyNode := &yamlv3.Node{
		Kind:  yamlv3.ScalarNode,
<<<<<<< HEAD
		Value: "resource_type_usage",
=======
		Value: "resource_type_default_usage",
>>>>>>> 1ceea6d8
	}
	resourceUsagesKeyNode := &yamlv3.Node{
		Kind:  yamlv3.ScalarNode,
		Value: "resource_usage",
	}
<<<<<<< HEAD
	if allCommented {
		markNodeAsComment(resourceTypeUsagesKeyNode)
=======

	if allResourceTypesCommented {
		markNodeAsComment(resourceTypeUsagesKeyNode)
	}
	if allResourcesCommented {
>>>>>>> 1ceea6d8
		markNodeAsComment(resourceUsagesKeyNode)
	}

	root.Content = append(root.Content,
		&yamlv3.Node{
			Kind:  yamlv3.ScalarNode,
			Value: "version",
		},
		&yamlv3.Node{
			Kind:  yamlv3.ScalarNode,
			Value: u.Version,
		},
		resourceTypeUsagesKeyNode,
		&u.RawResourceTypeUsage,
		resourceUsagesKeyNode,
		&u.RawResourceUsage,
	)

	// Add a comment to the first commented-out resource
	for _, node := range u.RawResourceTypeUsage.Content {
		if isNodeMarkedAsCommented(node) {
			node.HeadComment = `##
<<<<<<< HEAD
## The following usage values are all commented-out, you can uncomment resource types and customize as needed.
=======
## The following usage values apply to each resource of the given type, which is useful when you want to define defaults.
## All values are commented-out, you can uncomment resource types and customize as needed.
>>>>>>> 1ceea6d8
##`
			break
		}
	}

	// Add a comment to the first commented-out resource
	for _, node := range u.RawResourceUsage.Content {
		if isNodeMarkedAsCommented(node) {
			node.HeadComment = `##
## The following usage values apply to individual resources and override any value defined in the resource_type_default_usage section.
## All values are commented-out, you can uncomment resources and customize as needed.
##`
			break
		}
	}

	var buf bytes.Buffer
	yamlEncoder := yamlv3.NewEncoder(&buf)
	yamlEncoder.SetIndent(2)
	err := yamlEncoder.Encode(root)
	if err != nil {
		return err
	}

	b := buf.Bytes()
	// If all the resources are commented then we also want to comment the resource_usage key
	b = replaceCommentMarks(b)

	return os.WriteFile(path, b, 0600)
}

func (u *UsageFile) ToUsageDataMap() map[string]*schema.UsageData {
	m := make(map[string]*schema.UsageData)

	for _, resourceUsage := range u.ResourceTypeUsages {
		m[resourceUsage.Name] = schema.NewUsageData(resourceUsage.Name, schema.ParseAttributes(resourceUsage.Map()))
	}

	for _, resourceUsage := range u.ResourceUsages {
		m[resourceUsage.Name] = schema.NewUsageData(resourceUsage.Name, schema.ParseAttributes(resourceUsage.Map()))
	}

	for _, resourceUsage := range u.ResourceTypeUsages {
		m[resourceUsage.Name] = schema.NewUsageData(resourceUsage.Name, schema.ParseAttributes(resourceUsage.Map()))
	}

	return m
}

func (u *UsageFile) checkVersion() bool {
	v := u.Version
	if !strings.HasPrefix(u.Version, "v") {
		v = "v" + u.Version
	}
	return semver.Compare(v, "v"+minUsageFileVersion) >= 0 && semver.Compare(v, "v"+maxUsageFileVersion) <= 0
}

// InvalidKeys returns a list of keys that are invalid in the usage file.
// It currently checks the reference usage file for a list of valid keys.
// In the future we will want this to usage the resource usage schema structs as well.
func (u *UsageFile) InvalidKeys() ([]string, error) {
	invalidKeys := make([]string, 0)

	refFile, err := LoadReferenceFile()
	if err != nil {
		return invalidKeys, err
	}

	for _, resourceUsage := range u.ResourceUsages {
		refResourceUsage := refFile.FindMatchingResourceUsage(resourceUsage.Name)
		if refResourceUsage == nil {
			continue
		}
		refItemMap := refResourceUsage.Map()

		// Iterate over provided keys and check if they are
		// present in the reference usage file
		for _, item := range resourceUsage.Items {
			invalidKeys = append(invalidKeys, findInvalidKeys(item, refItemMap)...)
		}
	}

	for _, resourceUsage := range u.ResourceTypeUsages {
		refResourceUsage := refFile.FindMatchingResourceTypeUsage(resourceUsage.Name)
		if refResourceUsage == nil {
			continue
		}

		refItemMap := refResourceUsage.Map()

		// Iterate over provided keys and check if they are
		// present in the reference usage file
		for _, item := range resourceUsage.Items {
			invalidKeys = append(invalidKeys, findInvalidKeys(item, refItemMap)...)
		}
	}

	// Remove duplicate entries
	invalidKeys = removeDuplicateStr(invalidKeys)

	// Sort the keys alphabetically
	sort.Strings(invalidKeys)

	return invalidKeys, nil
}

func removeDuplicateStr(strSlice []string) []string {
	allKeys := make(map[string]bool)
	list := []string{}
	for _, item := range strSlice {
		if _, value := allKeys[item]; !value {
			allKeys[item] = true
			list = append(list, item)
		}
	}
	return list
}

// findInvalidKeys recursively searches for invalid keys in the provided item
func findInvalidKeys(item *schema.UsageItem, refMap map[string]interface{}) []string {
	invalidKeys := make([]string, 0)

	if refVal, ok := refMap[item.Key]; !ok {
		invalidKeys = append(invalidKeys, item.Key)
	} else if item.ValueType == schema.SubResourceUsage && item.Value != nil {
		for _, subItem := range item.Value.(*ResourceUsage).Items {
			invalidKeys = append(invalidKeys, findInvalidKeys(subItem, refVal.(map[string]interface{}))...)
		}
	}

	return invalidKeys
}

func (u *UsageFile) parseResourceUsages() error {
	var err error
	u.ResourceUsages, err = ResourceUsagesFromYAML(u.RawResourceUsage)
	if err != nil {
		return errors.Wrapf(err, "Error parsing usage file")
	}
	u.ResourceTypeUsages, err = ResourceUsagesFromYAML(u.RawResourceTypeUsage)
	if err != nil {
		return errors.Wrapf(err, "Error parsing usage file")
	}
	return nil
}

<<<<<<< HEAD
func (u *UsageFile) dumpResourceUsages() bool {
	var allCommented bool
	var allTypesCommented bool
	u.RawResourceTypeUsage, allTypesCommented = ResourceUsagesToYAML(u.ResourceTypeUsages)
	u.RawResourceUsage, allCommented = ResourceUsagesToYAML(u.ResourceUsages)
	return allTypesCommented && allCommented
=======
func (u *UsageFile) dumpResourceUsages() (bool, bool) {
	var allResourceTypesCommented bool
	var allResourcesCommented bool
	u.RawResourceTypeUsage, allResourceTypesCommented = ResourceUsagesToYAML(u.ResourceTypeUsages)
	u.RawResourceUsage, allResourcesCommented = ResourceUsagesToYAML(u.ResourceUsages)
	return allResourceTypesCommented, allResourcesCommented
>>>>>>> 1ceea6d8
}<|MERGE_RESOLUTION|>--- conflicted
+++ resolved
@@ -20,11 +20,7 @@
 type UsageFile struct { // nolint:revive
 	Version string `yaml:"version"`
 	// We represent resource type usage in using a YAML node so we have control over the comments
-<<<<<<< HEAD
-	RawResourceTypeUsage yamlv3.Node `yaml:"resource_type_usage"`
-=======
 	RawResourceTypeUsage yamlv3.Node `yaml:"resource_type_default_usage"`
->>>>>>> 1ceea6d8
 	// The raw usage is then parsed into this struct
 	ResourceTypeUsages []*ResourceUsage `yaml:"-"`
 	// We represent resource usage in using a YAML node so we have control over the comments
@@ -118,26 +114,17 @@
 
 	resourceTypeUsagesKeyNode := &yamlv3.Node{
 		Kind:  yamlv3.ScalarNode,
-<<<<<<< HEAD
-		Value: "resource_type_usage",
-=======
 		Value: "resource_type_default_usage",
->>>>>>> 1ceea6d8
 	}
 	resourceUsagesKeyNode := &yamlv3.Node{
 		Kind:  yamlv3.ScalarNode,
 		Value: "resource_usage",
 	}
-<<<<<<< HEAD
-	if allCommented {
-		markNodeAsComment(resourceTypeUsagesKeyNode)
-=======
 
 	if allResourceTypesCommented {
 		markNodeAsComment(resourceTypeUsagesKeyNode)
 	}
 	if allResourcesCommented {
->>>>>>> 1ceea6d8
 		markNodeAsComment(resourceUsagesKeyNode)
 	}
 
@@ -160,12 +147,8 @@
 	for _, node := range u.RawResourceTypeUsage.Content {
 		if isNodeMarkedAsCommented(node) {
 			node.HeadComment = `##
-<<<<<<< HEAD
-## The following usage values are all commented-out, you can uncomment resource types and customize as needed.
-=======
 ## The following usage values apply to each resource of the given type, which is useful when you want to define defaults.
 ## All values are commented-out, you can uncomment resource types and customize as needed.
->>>>>>> 1ceea6d8
 ##`
 			break
 		}
@@ -312,19 +295,10 @@
 	return nil
 }
 
-<<<<<<< HEAD
-func (u *UsageFile) dumpResourceUsages() bool {
-	var allCommented bool
-	var allTypesCommented bool
-	u.RawResourceTypeUsage, allTypesCommented = ResourceUsagesToYAML(u.ResourceTypeUsages)
-	u.RawResourceUsage, allCommented = ResourceUsagesToYAML(u.ResourceUsages)
-	return allTypesCommented && allCommented
-=======
 func (u *UsageFile) dumpResourceUsages() (bool, bool) {
 	var allResourceTypesCommented bool
 	var allResourcesCommented bool
 	u.RawResourceTypeUsage, allResourceTypesCommented = ResourceUsagesToYAML(u.ResourceTypeUsages)
 	u.RawResourceUsage, allResourcesCommented = ResourceUsagesToYAML(u.ResourceUsages)
 	return allResourceTypesCommented, allResourcesCommented
->>>>>>> 1ceea6d8
 }