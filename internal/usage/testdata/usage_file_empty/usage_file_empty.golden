--- conflicted
+++ resolved
@@ -3,9 +3,5 @@
 # `infracost breakdown --usage-file infracost-usage.yml [other flags]`
 # See https://infracost.io/usage-file/ for docs
 version: 0.1
-<<<<<<< HEAD
-# resource_type_usage: {}
-=======
 # resource_type_default_usage: {}
->>>>>>> 1ceea6d8
 # resource_usage: {}