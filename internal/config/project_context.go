package config

import (
	"fmt"
	"os"
	"os/exec"
	"path/filepath"
	"regexp"
	"strings"
	"sync"

<<<<<<< HEAD
=======
	"github.com/go-git/go-git/v5"
>>>>>>> 3155d4ba
	"github.com/sirupsen/logrus"

	"github.com/infracost/infracost/internal/logging"
	"github.com/infracost/infracost/internal/schema"
	"github.com/infracost/infracost/internal/vcs"
)

type ProjectContexter interface {
	ProjectContext() map[string]interface{}
}

type ProjectContext struct {
	RunContext    *RunContext
	ProjectConfig *Project
	logger        *logrus.Entry
	contextVals   map[string]interface{}
	mu            *sync.RWMutex

	UsingCache bool
	CacheErr   string
}

func NewProjectContext(runCtx *RunContext, projectCfg *Project, fields logrus.Fields) *ProjectContext {
	contextLogger := logging.Logger.WithFields(fields)

	return &ProjectContext{
		RunContext:    runCtx,
		ProjectConfig: projectCfg,
		logger:        contextLogger,
		contextVals:   map[string]interface{}{},
		mu:            &sync.RWMutex{},
	}
}

func (p *ProjectContext) Logger() *logrus.Entry {
	if p.logger == nil {
		return logging.Logger.WithFields(p.logFields())
	}

	return p.logger.WithFields(p.logFields())
}

func (p *ProjectContext) logFields() logrus.Fields {
	return logrus.Fields{
		"project_name": p.ProjectConfig.Name,
		"project_path": p.ProjectConfig.Path,
	}
}

func (c *ProjectContext) SetContextValue(key string, value interface{}) {
	c.mu.Lock()
	defer c.mu.Unlock()
	c.contextVals[key] = value
}

func (c *ProjectContext) ContextValues() map[string]interface{} {
	c.mu.RLock()
	defer c.mu.RUnlock()
	return c.contextVals
}

func (c *ProjectContext) SetFrom(d ProjectContexter) {
	m := d.ProjectContext()
	for k, v := range m {
		c.SetContextValue(k, v)
	}
}

func DetectProjectMetadata(path string) *schema.ProjectMetadata {
	vcsRepoURL := os.Getenv("INFRACOST_VCS_REPOSITORY_URL")
	vcsSubPath := os.Getenv("INFRACOST_VCS_SUB_PATH")
	vcsPullRequestURL := os.Getenv("INFRACOST_VCS_PULL_REQUEST_URL")
	terraformWorkspace := os.Getenv("INFRACOST_TERRAFORM_WORKSPACE")

	if vcsRepoURL == "" {
		vcsRepoURL = ciVCSRepo()
	}

	if vcsRepoURL == "" {
		vcsRepoURL = gitRepo(path)
	}

	if vcsRepoURL != "" && vcsSubPath == "" {
		vcsSubPath = gitSubPath(path)
	}

	if vcsPullRequestURL == "" {
		vcsPullRequestURL = ciVCSPullRequestURL()
	}

	vcsRepoURL = stripVCSRepoPassword(vcsRepoURL)

	meta, err := vcs.MetadataFetcher.Get(path)
	if err != nil {
		logging.Logger.WithError(err).Debugf("failed to fetch vcs metadata for path %s", path)
	}

	pm := &schema.ProjectMetadata{
		Path:               path,
		TerraformWorkspace: terraformWorkspace,
		Branch:             meta.Branch.Name,
		Commit:             meta.Commit.SHA,
		CommitAuthorEmail:  meta.Commit.AuthorEmail,
		CommitAuthorName:   meta.Commit.AuthorName,
		CommitTimestamp:    meta.Commit.Time.UTC(),
		CommitMessage:      meta.Commit.Message,
		VCSRepoURL:         vcsRepoURL,
		VCSSubPath:         vcsSubPath,
		VCSPullRequestURL:  vcsPullRequestURL,
	}

	if meta.PullRequest != nil {
		pm.VCSProvider = meta.PullRequest.VCSProvider
		pm.VCSPullRequestID = meta.PullRequest.ID
		pm.VCSBaseBranch = meta.PullRequest.BaseBranch
		pm.VCSPullRequestTitle = meta.PullRequest.Title
		pm.VCSPullRequestAuthor = meta.PullRequest.Author
	}

	if meta.Pipeline != nil {
		pm.VCSPipelineRunID = meta.Pipeline.ID
	}

	return pm
}

func gitRepo(path string) string {
	logging.Logger.Debugf("Checking if %s is a git repo", path)
	cmd := exec.Command("git", "ls-remote", "--get-url")

	if isDir(path) {
		cmd.Dir = path
	} else {
		cmd.Dir = filepath.Dir(path)
	}

	out, err := cmd.Output()
	if err != nil {
		logging.Logger.WithError(err).Debugf("could not detect a git repo at %s", path)
		return ""
	}
	return strings.Split(string(out), "\n")[0]
}

func gitSubPath(path string) string {
	topLevel, err := gitToplevel(path)
	if err != nil {
		logging.Logger.WithError(err).Debugf("Could not get git top level directory for %s", path)
		return ""
	}

	absPath, err := filepath.Abs(path)
	if err != nil {
		logging.Logger.WithError(err).Debugf("Could not get absolute path for %s", path)
		return ""
	}

	subPath, err := filepath.Rel(topLevel, absPath)
	if err != nil {
		logging.Logger.WithError(err).Debugf("Could not get relative path for %s from %s", absPath, topLevel)
<<<<<<< HEAD
=======
		return ""
	}

	if subPath == "." {
>>>>>>> 3155d4ba
		return ""
	}

	return subPath
}

func gitToplevel(path string) (string, error) {
	r, err := git.PlainOpenWithOptions(path, &git.PlainOpenOptions{DetectDotGit: true})
	if err != nil {
		return "", fmt.Errorf("failed to detect a git directory in path %s of any of its parent dirs %w", path, err)
	}
	wt, err := r.Worktree()
	if err != nil {
		return "", fmt.Errorf("failed to return worktree for path %s %w", path, err)
	}

	return wt.Filesystem.Root(), nil
}

func stripVCSRepoPassword(repoURL string) string {
	r := regexp.MustCompile(`.*:([^@]*)@`)
	return r.ReplaceAllString(repoURL, "")
}<|MERGE_RESOLUTION|>--- conflicted
+++ resolved
@@ -9,10 +9,7 @@
 	"strings"
 	"sync"
 
-<<<<<<< HEAD
-=======
 	"github.com/go-git/go-git/v5"
->>>>>>> 3155d4ba
 	"github.com/sirupsen/logrus"
 
 	"github.com/infracost/infracost/internal/logging"
@@ -173,16 +170,12 @@
 	subPath, err := filepath.Rel(topLevel, absPath)
 	if err != nil {
 		logging.Logger.WithError(err).Debugf("Could not get relative path for %s from %s", absPath, topLevel)
-<<<<<<< HEAD
-=======
 		return ""
 	}
 
 	if subPath == "." {
->>>>>>> 3155d4ba
 		return ""
 	}
-
 	return subPath
 }
 
