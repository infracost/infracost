package config

import (
	"context"
	"sync"

	"github.com/rs/zerolog"

	"github.com/infracost/infracost/internal/logging"
)

type ProjectContexter interface {
	ProjectContext() map[string]interface{}
}

type ProjectContext struct {
	RunContext    *RunContext
	ProjectConfig *Project
	logger        zerolog.Logger
	ContextValues *ContextValues
	mu            *sync.RWMutex

	UsingCache bool
	CacheErr   string
}

func NewProjectContext(runCtx *RunContext, projectCfg *Project, logFields interface{}) *ProjectContext {
	ctx := logging.Logger.With().
		Str("project_name", projectCfg.Name).
		Str("project_path", projectCfg.Path)

	if logFields != nil {
		switch v := logFields.(type) {
		case context.Context:
			ctx = ctx.Ctx(v)
		default:
			ctx = ctx.Fields(v)
		}
	}

	contextLogger := ctx.Logger()

	return &ProjectContext{
		RunContext:    runCtx,
		ProjectConfig: projectCfg,
		logger:        contextLogger,
		ContextValues: NewContextValues(map[string]interface{}{}),
		mu:            &sync.RWMutex{},
	}
}

func (c *ProjectContext) SetProjectType(projectType string) {
	c.ContextValues.SetValue("project_type", projectType)
	var projectTypes []interface{}
	if t, ok := c.RunContext.ContextValues.GetValue("projectTypes"); ok {
		projectTypes = t.([]interface{})
	}

	projectTypes = append(projectTypes, projectType)
	c.RunContext.ContextValues.SetValue("projectTypes", projectTypes)
}

func (c *ProjectContext) Logger() zerolog.Logger {
	return c.logger
}

func (c *ProjectContext) SetFrom(d ProjectContexter) {
	m := d.ProjectContext()
	for k, v := range m {
		c.ContextValues.SetValue(k, v)
	}
<<<<<<< HEAD
}

func DetectProjectMetadata(path string) *schema.ProjectMetadata {
	vcsSubPath := os.Getenv("INFRACOST_VCS_SUB_PATH")
	terraformWorkspace := os.Getenv("INFRACOST_TERRAFORM_WORKSPACE")

	if vcsSubPath == "" {
		vcsSubPath = gitSubPath(path)
	}

	return &schema.ProjectMetadata{
		Path:               path,
		TerraformWorkspace: terraformWorkspace,
		VCSSubPath:         vcsSubPath,
	}
}

func gitSubPath(path string) string {
	topLevel, err := gitToplevel(path)
	if err != nil {
		logging.Logger.Debug().Err(err).Msgf("Could not get git top level directory for %s", path)
		return ""
	}

	absPath, err := filepath.Abs(path)
	if err != nil {
		logging.Logger.Debug().Err(err).Msgf("Could not get absolute path for %s", path)
		return ""
	}

	subPath, err := filepath.Rel(topLevel, absPath)
	if err != nil {
		logging.Logger.Debug().Err(err).Msgf("Could not get relative path for %s from %s", absPath, topLevel)
		return ""
	}

	if subPath == "." {
		return ""
	}
	return subPath
}

func gitToplevel(path string) (string, error) {
	r, err := git.PlainOpenWithOptions(path, &git.PlainOpenOptions{DetectDotGit: true})
	if err != nil {
		return "", fmt.Errorf("failed to detect a git directory in path %s of any of its parent dirs %w", path, err)
	}
	wt, err := r.Worktree()
	if err != nil {
		return "", fmt.Errorf("failed to return worktree for path %s %w", path, err)
	}

	return wt.Filesystem.Root(), nil
=======
>>>>>>> d7a14cb3
}<|MERGE_RESOLUTION|>--- conflicted
+++ resolved
@@ -69,60 +69,4 @@
 	for k, v := range m {
 		c.ContextValues.SetValue(k, v)
 	}
-<<<<<<< HEAD
-}
-
-func DetectProjectMetadata(path string) *schema.ProjectMetadata {
-	vcsSubPath := os.Getenv("INFRACOST_VCS_SUB_PATH")
-	terraformWorkspace := os.Getenv("INFRACOST_TERRAFORM_WORKSPACE")
-
-	if vcsSubPath == "" {
-		vcsSubPath = gitSubPath(path)
-	}
-
-	return &schema.ProjectMetadata{
-		Path:               path,
-		TerraformWorkspace: terraformWorkspace,
-		VCSSubPath:         vcsSubPath,
-	}
-}
-
-func gitSubPath(path string) string {
-	topLevel, err := gitToplevel(path)
-	if err != nil {
-		logging.Logger.Debug().Err(err).Msgf("Could not get git top level directory for %s", path)
-		return ""
-	}
-
-	absPath, err := filepath.Abs(path)
-	if err != nil {
-		logging.Logger.Debug().Err(err).Msgf("Could not get absolute path for %s", path)
-		return ""
-	}
-
-	subPath, err := filepath.Rel(topLevel, absPath)
-	if err != nil {
-		logging.Logger.Debug().Err(err).Msgf("Could not get relative path for %s from %s", absPath, topLevel)
-		return ""
-	}
-
-	if subPath == "." {
-		return ""
-	}
-	return subPath
-}
-
-func gitToplevel(path string) (string, error) {
-	r, err := git.PlainOpenWithOptions(path, &git.PlainOpenOptions{DetectDotGit: true})
-	if err != nil {
-		return "", fmt.Errorf("failed to detect a git directory in path %s of any of its parent dirs %w", path, err)
-	}
-	wt, err := r.Worktree()
-	if err != nil {
-		return "", fmt.Errorf("failed to return worktree for path %s %w", path, err)
-	}
-
-	return wt.Filesystem.Root(), nil
-=======
->>>>>>> d7a14cb3
 }