--- conflicted
+++ resolved
@@ -86,13 +86,8 @@
 	logger *logrus.Entry,
 ) *Evaluator {
 	ctx := NewContext(&hcl.EvalContext{
-<<<<<<< HEAD
-		Functions: expFunctions(module.ModulePath),
+		Functions: expFunctions(module.RootPath),
 	}, nil, logger)
-=======
-		Functions: expFunctions(module.RootPath),
-	}, nil)
->>>>>>> b1564f46
 
 	if visitedModules == nil {
 		visitedModules = make(map[string]map[string]cty.Value)
