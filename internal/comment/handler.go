--- conflicted
+++ resolved
@@ -117,11 +117,8 @@
 			break
 		}
 
-<<<<<<< HEAD
-		logging.Logger.WithError(err).Debugf("received an error trying to post comment pausing %.2f seconds then will retry", backoff.Seconds())
-=======
 		logging.Logger.WithError(err).Debugf("received an error trying to post comment pausing %v seconds then will retry", backoff.Seconds())
->>>>>>> ba836177
+    
 		time.Sleep(backoff)
 		backoff *= 2
 	}
