--- conflicted
+++ resolved
@@ -17,7 +17,7 @@
 	"github.com/infracost/infracost/internal/providers/pulumi"
 	"github.com/infracost/infracost/internal/providers/terraform"
 	"github.com/infracost/infracost/internal/schema"
-	"github.com/pulumi/pulumi/sdk/v3/go/common/display"
+	"github.com/pulumi/pulumi/pkg/v3/display"
 )
 
 type DetectionOutput struct {
@@ -112,28 +112,7 @@
 		}
 	}
 
-<<<<<<< HEAD
-		return h, nil
-	case "terraform_plan_json":
-		return terraform.NewPlanJSONProvider(ctx, includePastResources), nil
-	case "terraform_plan_binary":
-		return terraform.NewPlanProvider(ctx, includePastResources), nil
-	case "terraform_cli":
-		return terraform.NewDirProvider(ctx, includePastResources), nil
-	case "terragrunt_cli":
-		return terraform.NewTerragruntProvider(ctx, includePastResources), nil
-	case "terraform_state_json":
-		return terraform.NewStateJSONProvider(ctx, includePastResources), nil
-	case "cloudformation":
-		return cloudformation.NewTemplateProvider(ctx, includePastResources), nil
-	case "pulumi_preview_json":
-		return pulumi.NewPreviewJSONProvider(ctx, includePastResources), nil
-	}
-
-	return nil, fmt.Errorf("could not detect path type for '%s'", path)
-=======
 	return &DetectionOutput{Providers: autoProviders, RootModules: len(rootPaths)}, nil
->>>>>>> d7a14cb3
 }
 
 // configFileRootToProvider returns a provider for the given root path which is
@@ -244,21 +223,16 @@
 		return ProjectTypeTerraformPlanBinary
 	}
 
+	if isPulumiPreviewJSON(path) {
+		return pulumi.NewPreviewJSONProvider(ctx, includePastResources), nil
+	}
+
 	if forceCLI {
 		if isTerragruntNestedDir(path, 5) {
 			return ProjectTypeTerragruntCLI
 		}
 
-<<<<<<< HEAD
-	if isPulumiPreviewJSON(path) {
-		return "pulumi_preview_json"
-	}
-
-	if forceCLI {
-		return "terraform_cli"
-=======
 		return ProjectTypeTerraformCLI
->>>>>>> d7a14cb3
 	}
 
 	return ProjectTypeAutodetect
