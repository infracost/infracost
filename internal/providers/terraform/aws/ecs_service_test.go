package aws_test

import (
	"testing"

	"github.com/infracost/infracost/internal/providers/terraform/tftest"
)

func TestECSServiceGoldenFile(t *testing.T) {
<<<<<<< HEAD
	t.Parallel()
=======
>>>>>>> 55930627
	if testing.Short() {
		t.Skip("skipping test in short mode")
	}

	tftest.GoldenFileResourceTests(t, "ecs_service_test")
}<|MERGE_RESOLUTION|>--- conflicted
+++ resolved
@@ -7,10 +7,7 @@
 )
 
 func TestECSServiceGoldenFile(t *testing.T) {
-<<<<<<< HEAD
-	t.Parallel()
-=======
->>>>>>> 55930627
+  t.Parallel()
 	if testing.Short() {
 		t.Skip("skipping test in short mode")
 	}
