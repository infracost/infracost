--- conflicted
+++ resolved
@@ -3,23 +3,6 @@
 import "github.com/infracost/infracost/pkg/schema"
 
 var ResourceRegistry map[string]schema.ResourceFunc = map[string]schema.ResourceFunc{
-<<<<<<< HEAD
-	"aws_alb":                  NewLB, // alias for aws_lb
-	"aws_autoscaling_group":    NewAutoscalingGroup,
-	"aws_db_instance":          NewDBInstance,
-	"aws_dynamodb_table":       NewDynamoDBTable,
-	"aws_ebs_snapshot":         NewEBSSnapshot,
-	"aws_ebs_snapshot_copy":    NewEBSSnapshotCopy,
-	"aws_ebs_volume":           NewEBSVolume,
-	"aws_ecs_service":          NewECSService,
-	"aws_elb":                  NewELB,
-	"aws_instance":             NewInstance,
-	"aws_lambda_function":      NewLambdaFunction,
-	"aws_lb":                   NewLB,
-	"aws_nat_gateway":          NewNATGateway,
-	"aws_rds_cluster_instance": NewRDSClusterInstance,
-	"aws_elasticsearch_domain": NewElasticsearchDomain,
-=======
 	"aws_alb":                    NewLB, // alias for aws_lb
 	"aws_autoscaling_group":      NewAutoscalingGroup,
 	"aws_db_instance":            NewDBInstance,
@@ -35,5 +18,5 @@
 	"aws_lb":                     NewLB,
 	"aws_nat_gateway":            NewNATGateway,
 	"aws_rds_cluster_instance":   NewRDSClusterInstance,
->>>>>>> a7c22548
+	"aws_elasticsearch_domain":   NewElasticsearchDomain,
 }