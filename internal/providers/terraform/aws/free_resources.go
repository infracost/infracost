package aws

import "github.com/infracost/infracost/internal/schema"

var (
	freeResourcesList []string = []string{
		// Hashicorp
		"null_resource",
		"local_file",
		"template_dir",
		"random_id",
		"random_integer",
		"random_password",
		"random_pet",
		"random_shuffle",
		"random_string",
		"random_uuid",
		"tls_locally_signed_cert",
		"tls_private_key",
		"tls_self_signed_cert",
		"time_offset",
		"time_rotating",
		"time_sleep",
		"time_static",

		// IAM aws_iam_* resources
		"aws_iam_access_key",
		"aws_iam_account_alias",
		"aws_iam_account_password_policy",
		"aws_iam_group",
		"aws_iam_group_membership",
		"aws_iam_group_policy",
		"aws_iam_group_policy_attachment",
		"aws_iam_instance_profile",
		"aws_iam_openid_connect_provider",
		"aws_iam_policy",
		"aws_iam_policy_attachment",
		"aws_iam_role",
		"aws_iam_role_policy",
		"aws_iam_role_policy_attachment",
		"aws_iam_saml_provider",
		"aws_iam_server_certificate",
		"aws_iam_service_linked_role",
		"aws_iam_user",
		"aws_iam_user_group_membership",
		"aws_iam_user_login_profile",
		"aws_iam_user_policy",
		"aws_iam_user_policy_attachment",
		"aws_iam_user_ssh_key",

		// IAM aws_iam_* data sources
		"aws_iam_account_alias",
		"aws_iam_group",
		"aws_iam_instance_profile",
		"aws_iam_policy",
		"aws_iam_policy_document",
		"aws_iam_role",
		"aws_iam_server_certificate",
		"aws_iam_user",

		// Route53
		"aws_route53_zone_association",

		// S3
		"aws_s3_access_point",
		"aws_s3_account_public_access_block",
		"aws_s3_bucket_metric",
		"aws_s3_bucket_notification",
		"aws_s3_bucket_object", // Costs are shown at the bucket level
		"aws_s3_bucket_ownership_controls",
		"aws_s3_bucket_policy",
		"aws_s3_bucket_public_access_block",

		// VPC
		"aws_customer_gateway",
		"aws_default_network_acl",
		"aws_default_route_table",
		"aws_default_security_group",
		"aws_default_subnet",
		"aws_default_vpc",
		"aws_default_vpc_dhcp_options",
		"aws_egress_only_internet_gateway",
		"aws_flow_log",
		"aws_internet_gateway",
		"aws_main_route_table_association",
		"aws_network_acl",
		"aws_network_acl_rule",
		"aws_network_interface",
		"aws_network_interface_attachment",
		"aws_network_interface_sg_attachment",
		"aws_route",
		"aws_route_table",
		"aws_route_table_association",
		"aws_security_group",
		"aws_security_group_rule",
		"aws_subnet",
		"aws_vpc",
		"aws_vpc_dhcp_options",
		"aws_vpc_dhcp_options_association",
		"aws_vpc_endpoint_connection_notification",
		"aws_vpc_endpoint_route_table_association",
		"aws_vpc_endpoint_service",
		"aws_vpc_endpoint_service_allowed_principal",
		"aws_vpc_endpoint_subnet_association",
		"aws_vpc_ipv4_cidr_block_association",
		"aws_vpc_peering_connection",
		"aws_vpc_peering_connection_accepter",
		"aws_vpc_peering_connection_options",
		"aws_vpn_connection_route",
		"aws_vpn_gateway",
		"aws_vpn_gateway_attachment",
		"aws_vpn_gateway_route_propagation",

		// Elastic Load Balancing
		"aws_alb_listener",
		"aws_alb_listener_certificate",
		"aws_alb_listener_rule",
		"aws_alb_target_group",
		"aws_alb_target_group_attachment",
		"aws_lb_listener",
		"aws_lb_listener_certificate",
		"aws_lb_listener_rule",
		"aws_lb_target_group",
		"aws_lb_target_group_attachment",
		"aws_app_cookie_stickiness_policy",
		"aws_elb_attachment",
		"aws_lb_cookie_stickiness_policy",
		"aws_lb_ssl_negotiation_policy",
		"aws_load_balancer_backend_server_policy",
		"aws_load_balancer_listener_policy",
		"aws_load_balancer_policy",

<<<<<<< HEAD
		// API Gateway v2 HTTP & Websocket API.
		"aws_apigatewayv2_api_mapping",
		"aws_apigatewayv2_authorizer",
		"aws_apigatewayv2_deployment",
		"aws_apigatewayv2_domain_name",
		"aws_apigatewayv2_integration",
		"aws_apigatewayv2_integration_response",
		"aws_apigatewayv2_model",
		"aws_apigatewayv2_route",
		"aws_apigatewayv2_route_response",
		"aws_apigatewayv2_stage",
		"aws_apigatewayv2_vpc_link",
=======
		// API Gateway Rest APIs
		"aws_api_gateway_account",
		"aws_api_gateway_api_key",
		"aws_api_gateway_authorizer",
		"aws_api_gateway_base_path_mapping",
		"aws_api_gateway_client_certificate",
		"aws_api_gateway_deployment",
		"aws_api_gateway_documentation_part",
		"aws_api_gateway_documentation_version",
		"aws_api_gateway_domain_name",
		"aws_api_gateway_response",
		"aws_api_gateway_integration",
		"aws_api_gateway_method",
		"aws_api_gateway_method_response",
		"aws_api_gateway_method_settings",
		"aws_api_gateway_model",
		"aws_api_gateway_request_validator",
		"aws_api_gateway_resource",
		"aws_api_gateway_usage_plan",
		"aws_api_gateway_usage_plan_key",
		"aws_api_gateway_vpc_link",
>>>>>>> d48599ef

		// Others (sorted alphabetically)
		"aws_rds_cluster",
		"aws_ecs_cluster",
		"aws_ecs_task_definition",
		"aws_eip_association",
		"aws_launch_configuration",
		"aws_launch_template",
	}
)

func GetFreeResources() []*schema.RegistryItem {
	freeResources := make([]*schema.RegistryItem, 0)
	for _, resourceName := range freeResourcesList {
		freeResources = append(freeResources, &schema.RegistryItem{
			Name:    resourceName,
			NoPrice: true,
			Notes:   []string{"Free resource."},
		})
	}
	return freeResources
}<|MERGE_RESOLUTION|>--- conflicted
+++ resolved
@@ -130,7 +130,6 @@
 		"aws_load_balancer_listener_policy",
 		"aws_load_balancer_policy",
 
-<<<<<<< HEAD
 		// API Gateway v2 HTTP & Websocket API.
 		"aws_apigatewayv2_api_mapping",
 		"aws_apigatewayv2_authorizer",
@@ -143,8 +142,8 @@
 		"aws_apigatewayv2_route_response",
 		"aws_apigatewayv2_stage",
 		"aws_apigatewayv2_vpc_link",
-=======
-		// API Gateway Rest APIs
+
+    // API Gateway Rest APIs
 		"aws_api_gateway_account",
 		"aws_api_gateway_api_key",
 		"aws_api_gateway_authorizer",
@@ -165,7 +164,6 @@
 		"aws_api_gateway_usage_plan",
 		"aws_api_gateway_usage_plan_key",
 		"aws_api_gateway_vpc_link",
->>>>>>> d48599ef
 
 		// Others (sorted alphabetically)
 		"aws_rds_cluster",
