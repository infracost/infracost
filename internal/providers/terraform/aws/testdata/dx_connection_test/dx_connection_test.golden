
 Name                                                       Monthly Qty  Unit   Monthly Cost 
                                                                                             
 aws_dx_connection.my_dx_connection                                                          
 └─ DX connection                                                   730  hours       $219.00 
                                                                                             
 aws_dx_connection.my_dx_connection_usage                                                    
 ├─ DX connection                                                   730  hours       $219.00 
 ├─ Outbound data transfer (from ap-east-1, to EqDC2)             3,000  GB          $270.00 
 └─ Outbound data transfer (from eu-west-1, to EqDC2)             1,000  GB           $28.20 
                                                                                             
 aws_dx_connection.my_dx_connection_usage_backwards_compat                                   
 ├─ DX connection                                                   730  hours       $219.00 
 └─ Outbound data transfer (from us-east-1, to EqDC2)               200  GB            $4.00 
                                                                                             
 OVERALL TOTAL                                                                       $959.20 
──────────────────────────────────
3 cloud resources were detected:
<<<<<<< HEAD
∙ 3 were estimated, 3 include usage-based costs, see https://infracost.io/usage-file
=======
∙ 3 were estimated, 3 include usage-based costs, see https://infracost.io/usage-file

Add cost estimates to your pull requests: https://infracost.io/cicd
Logs:

level=warning msg="Skipping resource aws_dx_connection.my_dx_connection_usage usage cost: Outbound data transfer. Could not find mapping for region does_not_exist"
>>>>>>> b987f6d6
<|MERGE_RESOLUTION|>--- conflicted
+++ resolved
@@ -16,13 +16,6 @@
  OVERALL TOTAL                                                                       $959.20 
 ──────────────────────────────────
 3 cloud resources were detected:
-<<<<<<< HEAD
-∙ 3 were estimated, 3 include usage-based costs, see https://infracost.io/usage-file
-=======
 ∙ 3 were estimated, 3 include usage-based costs, see https://infracost.io/usage-file
 
-Add cost estimates to your pull requests: https://infracost.io/cicd
-Logs:
-
-level=warning msg="Skipping resource aws_dx_connection.my_dx_connection_usage usage cost: Outbound data transfer. Could not find mapping for region does_not_exist"
->>>>>>> b987f6d6
+Add cost estimates to your pull requests: https://infracost.io/cicd