--- conflicted
+++ resolved
@@ -1,5 +1,3 @@
-
-<<<<<<< HEAD
  Name                                                   Monthly Qty  Unit                        Monthly Cost 
                                                                                                               
  aws_rds_cluster.my_sql_serverless                                                                            
@@ -52,38 +50,3 @@
 
 ----------------------------------
 To estimate usage-based resources use --usage-file, see https://infracost.io/usage-file
-=======
- Name                                           Monthly Qty  Unit               Monthly Cost 
-                                                                                             
- aws_rds_cluster.my_sql_serverless                                                           
- ├─ Aurora serverless                               730,000  ACU-hours            $43,800.00 
- ├─ Storage                                             100  GB                       $10.00 
- └─ I/O rate                                          52.56  1M requests              $10.51 
-                                                                                             
- aws_rds_cluster.mysql_backtrack                                                             
- ├─ Storage                                             100  GB                       $10.00 
- ├─ I/O rate                                          52.56  1M requests              $10.51 
- ├─ Backup storage                                      400  GB                        $8.40 
- ├─ Backtrack                                        66,576  1M change-records       $798.91 
- └─ Snapshot export                                     200  GB                        $2.00 
-                                                                                             
- aws_rds_cluster.postgres_serverless                                                         
- ├─ Aurora serverless                               730,000  ACU-hours            $43,800.00 
- ├─ Storage                                             100  GB                       $10.00 
- └─ I/O rate                                          52.56  1M requests              $10.51 
-                                                                                             
- aws_rds_cluster.postgres_serverlessWithBackup                                               
- ├─ Aurora serverless                               730,000  ACU-hours            $43,800.00 
- ├─ Storage                                             100  GB                       $10.00 
- ├─ I/O rate                                          52.56  1M requests              $10.51 
- └─ Backup storage                                      400  GB                        $8.40 
-                                                                                             
- aws_rds_cluster.postgres_serverlessWithExport                                               
- ├─ Aurora serverless                               730,000  ACU-hours            $43,800.00 
- ├─ Storage                                             100  GB                       $10.00 
- ├─ I/O rate                                          52.56  1M requests              $10.51 
- ├─ Backup storage                                      400  GB                        $8.40 
- └─ Snapshot export                                     200  GB                        $2.00 
-                                                                                             
- OVERALL TOTAL                                                                   $176,130.67 
->>>>>>> 79c44f38
