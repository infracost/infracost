package azure

import (
<<<<<<< HEAD
	"github.com/infracost/infracost/internal/resources/azure"
	"github.com/infracost/infracost/internal/schema"
=======
	"fmt"

	"github.com/shopspring/decimal"

	"github.com/infracost/infracost/internal/schema"
	"github.com/infracost/infracost/internal/usage"
>>>>>>> e52b1f41
)

func getBastionHostRegistryItem() *schema.RegistryItem {
	return &schema.RegistryItem{
		Name:  "azurerm_bastion_host",
<<<<<<< HEAD
		RFunc: NewBastionHost,
=======
		RFunc: NewAzureRMBastionHost,
	}
}

func NewAzureRMBastionHost(d *schema.ResourceData, u *schema.UsageData) *schema.Resource {
	productType := "Basic"
	region := lookupRegion(d, []string{})

	costComponents := []*schema.CostComponent{
		{
			Name:           "Bastion host",
			Unit:           "hours",
			UnitMultiplier: decimal.NewFromInt(1),
			HourlyQuantity: decimalPtr(decimal.NewFromInt(1)),
			ProductFilter: &schema.ProductFilter{
				VendorName:    strPtr("azure"),
				Region:        strPtr(region),
				Service:       strPtr("Azure Bastion"),
				ProductFamily: strPtr("Networking"),
				AttributeFilters: []*schema.AttributeFilter{
					{Key: "skuName", Value: strPtr(productType)},
					{Key: "meterName", Value: strPtr(fmt.Sprintf("%s Gateway", productType))},
				},
			},
			PriceFilter: &schema.PriceFilter{
				PurchaseOption: strPtr("Consumption"),
			},
		},
	}

	costComponents = append(costComponents, outboundDataTransferComponents(u, region, productType)...)

	return &schema.Resource{
		Name:           d.Address,
		CostComponents: costComponents,
	}
}

func outboundDataTransferComponents(u *schema.UsageData, region, productType string) []*schema.CostComponent {
	costComponents := make([]*schema.CostComponent, 0)
	name := "Outbound data transfer "

	type dataTier struct {
		name       string
		startUsage string
	}

	data := []dataTier{
		{name: fmt.Sprintf("%s%s", name, "(first 10TB)"), startUsage: "5"},
		{name: fmt.Sprintf("%s%s", name, "(next 40TB)"), startUsage: "10240"},
		{name: fmt.Sprintf("%s%s", name, "(next 100TB)"), startUsage: "51200"},
		{name: fmt.Sprintf("%s%s", name, "(next 350TB)"), startUsage: "153600"},
		{name: fmt.Sprintf("%s%s", name, "(over 500TB)"), startUsage: "512000"},
>>>>>>> e52b1f41
	}
}
<<<<<<< HEAD
func NewBastionHost(d *schema.ResourceData, u *schema.UsageData) *schema.Resource {
	r := &azure.BastionHost{Address: d.Address, Region: lookupRegion(d, []string{})}
	r.PopulateUsage(u)
	return r.BuildResource()
=======

func outboundDataTransferSingleComponent(name, region, productType, startUsage string, quantity *decimal.Decimal) *schema.CostComponent {
	return &schema.CostComponent{
		Name:            name,
		Unit:            "GB",
		UnitMultiplier:  decimal.NewFromInt(1),
		MonthlyQuantity: quantity,
		ProductFilter: &schema.ProductFilter{
			VendorName:    strPtr("azure"),
			Region:        strPtr(region),
			Service:       strPtr("Azure Bastion"),
			ProductFamily: strPtr("Networking"),
			AttributeFilters: []*schema.AttributeFilter{
				{Key: "skuName", Value: strPtr(productType)},
				{Key: "meterName", Value: strPtr(fmt.Sprintf("%s Data Transfer Out", productType))},
			},
		},
		PriceFilter: &schema.PriceFilter{
			PurchaseOption:   strPtr("Consumption"),
			StartUsageAmount: strPtr(startUsage),
		},
	}
>>>>>>> e52b1f41
}<|MERGE_RESOLUTION|>--- conflicted
+++ resolved
@@ -1,25 +1,17 @@
 package azure
 
 import (
-<<<<<<< HEAD
-	"github.com/infracost/infracost/internal/resources/azure"
-	"github.com/infracost/infracost/internal/schema"
-=======
 	"fmt"
 
 	"github.com/shopspring/decimal"
 
 	"github.com/infracost/infracost/internal/schema"
 	"github.com/infracost/infracost/internal/usage"
->>>>>>> e52b1f41
 )
 
-func getBastionHostRegistryItem() *schema.RegistryItem {
+func GetAzureRMBastionHostRegistryItem() *schema.RegistryItem {
 	return &schema.RegistryItem{
 		Name:  "azurerm_bastion_host",
-<<<<<<< HEAD
-		RFunc: NewBastionHost,
-=======
 		RFunc: NewAzureRMBastionHost,
 	}
 }
@@ -73,15 +65,32 @@
 		{name: fmt.Sprintf("%s%s", name, "(next 100TB)"), startUsage: "51200"},
 		{name: fmt.Sprintf("%s%s", name, "(next 350TB)"), startUsage: "153600"},
 		{name: fmt.Sprintf("%s%s", name, "(over 500TB)"), startUsage: "512000"},
->>>>>>> e52b1f41
 	}
+
+	if u != nil && u.Get("monthly_outbound_data_gb").Exists() {
+		tierLimits := []int{10000, 50000, 150000, 500000}
+		monthlyOutboundDataGb := decimal.NewFromInt(u.Get("monthly_outbound_data_gb").Int())
+		tiers := usage.CalculateTierBuckets(monthlyOutboundDataGb, tierLimits)
+		for i, d := range data {
+			if i < len(tiers) && tiers[i].GreaterThan(decimal.Zero) {
+				costComponents = append(costComponents, outboundDataTransferSingleComponent(
+					d.name,
+					region,
+					productType,
+					d.startUsage,
+					decimalPtr(tiers[i])))
+			}
+		}
+	} else {
+		costComponents = append(costComponents, outboundDataTransferSingleComponent(
+			data[0].name,
+			region,
+			productType,
+			data[0].startUsage,
+			nil))
+	}
+	return costComponents
 }
-<<<<<<< HEAD
-func NewBastionHost(d *schema.ResourceData, u *schema.UsageData) *schema.Resource {
-	r := &azure.BastionHost{Address: d.Address, Region: lookupRegion(d, []string{})}
-	r.PopulateUsage(u)
-	return r.BuildResource()
-=======
 
 func outboundDataTransferSingleComponent(name, region, productType, startUsage string, quantity *decimal.Decimal) *schema.CostComponent {
 	return &schema.CostComponent{
@@ -104,5 +113,4 @@
 			StartUsageAmount: strPtr(startUsage),
 		},
 	}
->>>>>>> e52b1f41
 }