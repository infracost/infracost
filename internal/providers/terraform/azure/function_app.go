--- conflicted
+++ resolved
@@ -74,29 +74,14 @@
 
 	costComponents := make([]*schema.CostComponent, 0)
 
-<<<<<<< HEAD
-	if strings.ToLower(kind) == "elastic" || strings.ToLower(skuTier) == "elasticpremium" {
-		costComponents = append(costComponents, AppFunctionPremiumCPUCostComponent(instMulCPU, location))
-		costComponents = append(costComponents, AppFunctionPremiumMemoryCostComponent(instMulMemory, location))
-	}
-	if strings.ToLower(kind) == "functionapp" {
-		costComponents = append(costComponents, AppFunctionConsumptionExecutionTimeCostComponent(execTimeMulMemorySize, location))
-		costComponents = append(costComponents, AppFunctionConsumptionExecutionsCostComponent(executions, location))
-	}
-
-	return &schema.Resource{
-		Name:           d.Address,
-		CostComponents: costComponents,
-	}
-=======
-	if (kind == "elastic" || skuTier == "elasticpremium") && skuCPU != nil && skuMemory != nil {
+	if (strings.ToLower(kind) == "elastic" || strings.ToLower(skuTier) == "elasticpremium") && skuCPU != nil && skuMemory != nil {
 		costComponents = append(costComponents, AppFunctionPremiumCPUCostComponent(skuSize, instances, skuCPU, region))
 		costComponents = append(costComponents, AppFunctionPremiumMemoryCostComponent(skuSize, instances, skuMemory, region))
 	} else {
-		if kind == "functionapp" || gbSeconds != nil {
+    if strings.ToLower(kind) == "functionapp" || gbSeconds != nil {
 			costComponents = append(costComponents, AppFunctionConsumptionExecutionTimeCostComponent(gbSeconds, region))
 		}
-		if kind == "functionapp" || executions != nil {
+		if strings.ToLower(kind) == "functionapp" || executions != nil {
 			costComponents = append(costComponents, AppFunctionConsumptionExecutionsCostComponent(executions, region))
 		}
 	}
@@ -109,7 +94,6 @@
 	}
 	log.Warnf("Skipping resource %s. Could not find a way to get its cost components from the resource or usage file.", d.Address)
 	return nil
->>>>>>> f413fbe7
 }
 
 func AppFunctionPremiumCPUCostComponent(skuSize string, instances decimal.Decimal, skuCPU *int64, region string) *schema.CostComponent {
