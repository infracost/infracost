package azure

import (
	"fmt"
	"strconv"
	"strings"

	"github.com/infracost/infracost/internal/schema"
	"github.com/pkg/errors"
	"github.com/shopspring/decimal"
	log "github.com/sirupsen/logrus"
	"github.com/tidwall/gjson"
)

func GetAzureRMMSSQLDatabaseRegistryItem() *schema.RegistryItem {
	return &schema.RegistryItem{
		Name:  "azurerm_mssql_database",
		RFunc: NewAzureRMMSSQLDatabase,
		ReferenceAttributes: []string{
			"server_id",
		},
	}
}

func NewAzureRMMSSQLDatabase(d *schema.ResourceData, u *schema.UsageData) *schema.Resource {
	region := lookupRegion(d, []string{"server_id"})

	var costComponents []*schema.CostComponent

	serviceName := "SQL Database"
	var sku string
	if d.Get("sku_name").Type != gjson.Null {
		sku = d.Get("sku_name").String()
	}

	if strings.ToLower(sku) == "basic" || strings.HasPrefix(strings.ToLower(sku), "s") || strings.HasPrefix(strings.ToLower(sku), "p") {
		costComponents = append(costComponents, dtuPurchaseCostComponents(region, sku, d, u)...)
	} else {
		costComponents = append(costComponents, vCorePurchaseCostComponents(d, u, sku, region, serviceName)...)
	}

	return &schema.Resource{
		Name:           d.Address,
		CostComponents: costComponents,
	}
}

func dtuPurchaseCostComponents(region, sku string, d *schema.ResourceData, u *schema.UsageData) []*schema.CostComponent {
	costComponents := []*schema.CostComponent{}

	skuName := strings.ToLower(sku)
	if skuName == "basic" {
		skuName = "b"
	}

	costComponents = append(costComponents, &schema.CostComponent{
		Name:           fmt.Sprintf("Compute (%s)", strings.ToTitle(sku)),
		Unit:           "days",
		UnitMultiplier: 1,
		// This is not the same as the 730h/month value we use elsewhere but it looks more understandable than seeing `30.4166` in the output
		MonthlyQuantity: decimalPtr(decimal.NewFromInt(30)),
		ProductFilter: &schema.ProductFilter{
			VendorName:    strPtr("azure"),
			Region:        strPtr(region),
			Service:       strPtr("SQL Database"),
			ProductFamily: strPtr("Databases"),
			AttributeFilters: []*schema.AttributeFilter{
				{Key: "productName", ValueRegex: strPtr("/^SQL Database Single/i")},
				{Key: "skuName", ValueRegex: strPtr(fmt.Sprintf("/^%s$/i", skuName))},
			},
		},
		PriceFilter: &schema.PriceFilter{
			PurchaseOption: strPtr("Consumption"),
		},
	})

	if skuName != "b" {
		sn := map[string]string{
			"p": "Premium",
			"s": "Standard",
		}[skuName[:1]]

		var storageGB *decimal.Decimal
		if d.Get("max_size_gb").Type != gjson.Null {
			storageGB = decimalPtr(decimal.NewFromInt(d.Get("max_size_gb").Int()))
			if sn == "Premium" {
				storageGB = decimalPtr(storageGB.Sub(decimal.NewFromInt(500)))
			} else {
				storageGB = decimalPtr(storageGB.Sub(decimal.NewFromInt(250)))
			}
			if storageGB.IsNegative() {
				storageGB = nil
			}
		}

		if u != nil && u.Get("extra_data_storage_gb").Type != gjson.Null {
			storageGB = decimalPtr(decimal.NewFromInt(u.Get("extra_data_storage_gb").Int()))
		}

		costComponents = append(costComponents, &schema.CostComponent{
			Name:            "Extra data storage",
			Unit:            "GB",
			UnitMultiplier:  1,
			MonthlyQuantity: storageGB,
			ProductFilter: &schema.ProductFilter{
				VendorName:    strPtr("azure"),
				Region:        strPtr(region),
				Service:       strPtr("SQL Database"),
				ProductFamily: strPtr("Databases"),
				AttributeFilters: []*schema.AttributeFilter{
					{Key: "productName", ValueRegex: strPtr(fmt.Sprintf("/SQL Database %s - Storage/i", sn))},
					{Key: "skuName", ValueRegex: strPtr(fmt.Sprintf("/^%s$/i", sn))},
					{Key: "meterName", Value: strPtr("Data Stored")},
				},
			},
			PriceFilter: &schema.PriceFilter{
				PurchaseOption: strPtr("Consumption"),
			},
		})
	}

	costComponents = append(costComponents, longTermRetentionMSSQLCostComponent(region, u))

	return costComponents
}

func vCorePurchaseCostComponents(d *schema.ResourceData, u *schema.UsageData, sku, region, serviceName string) []*schema.CostComponent {
	costComponents := []*schema.CostComponent{}
	tier, family, cores, err := parseMSSQLSku(d.Address, sku)
	if err != nil {
		log.Warnf(string(err.Error()))
		return nil
	}

	var zoneRedundant bool
	if d.Get("zone_redundant").Type != gjson.Null {
		zoneRedundant = d.Get("zone_redundant").Bool()
	}

	productNameRegex := fmt.Sprintf("/%s - %s/", tier, family)
	skuName := mssqlSkuName(cores, zoneRedundant)

	if strings.ToLower(tier) == "general purpose - serverless" {
		var vCoreHours *decimal.Decimal
		if u != nil && u.Get("monthly_vcore_hours").Exists() {
			vCoreHours = decimalPtr(decimal.NewFromInt(u.Get("monthly_vcore_hours").Int()))
		}

		serverlessSkuName := mssqlSkuName("1", zoneRedundant)
		costComponents = append(costComponents, &schema.CostComponent{
			Name:            fmt.Sprintf("Compute (serverless, %s)", sku),
			Unit:            "vCore-hours",
			UnitMultiplier:  1,
			MonthlyQuantity: vCoreHours,
			ProductFilter: &schema.ProductFilter{
				VendorName:    strPtr("azure"),
				Region:        strPtr(region),
				Service:       strPtr(serviceName),
				ProductFamily: strPtr("Databases"),
				AttributeFilters: []*schema.AttributeFilter{
					{Key: "productName", ValueRegex: strPtr(productNameRegex)},
					{Key: "skuName", Value: strPtr(serverlessSkuName)},
				},
			},
			PriceFilter: &schema.PriceFilter{
				PurchaseOption: strPtr("Consumption"),
			},
		})
	} else {
		name := fmt.Sprintf("Compute (provisioned, %s)", sku)
		log.Warnf("'Multiple products found' are safe to ignore for '%s' due to limitations in the Azure API.", name)
		costComponents = append(costComponents, databaseComputeInstance(region, name, serviceName, productNameRegex, skuName))
	}

	if strings.ToLower(tier) == "hyperscale" {
		var replicaCount *decimal.Decimal
		if d.Get("read_replica_count").Type != gjson.Null {
			replicaCount = decimalPtr(decimal.NewFromInt(d.Get("read_replica_count").Int()))
		}
		costComponents = append(costComponents, &schema.CostComponent{
			Name:           "Read replicas",
			Unit:           "hours",
			UnitMultiplier: 1,
			HourlyQuantity: replicaCount,
			ProductFilter: &schema.ProductFilter{
				VendorName:    strPtr("azure"),
				Region:        strPtr(region),
				Service:       strPtr(serviceName),
				ProductFamily: strPtr("Databases"),
				AttributeFilters: []*schema.AttributeFilter{
					{Key: "productName", ValueRegex: strPtr(productNameRegex)},
					{Key: "skuName", Value: strPtr(skuName)},
				},
			},
			PriceFilter: &schema.PriceFilter{
				PurchaseOption: strPtr("Consumption"),
			},
		})
	}

	if tier != "General Purpose - Serverless" {
		licenseType := "LicenseIncluded"
		if d.Get("license_type").Type != gjson.Null {
			licenseType = d.Get("license_type").String()
<<<<<<< HEAD
			if strings.ToLower(licenseType) == "licenseincluded" {
				costComponents = append(costComponents, sqlLicenseCostComponent(region, cores, serviceName, tier))
			}
=======
		}
		if licenseType == "LicenseIncluded" {
			costComponents = append(costComponents, sqlLicenseCostComponent(region, cores, serviceName, tier))
>>>>>>> f413fbe7
		}
	}

	storageGb := decimalPtr(decimal.NewFromInt(5))
	if d.Get("max_size_gb").Type != gjson.Null {
		storageGb = decimalPtr(decimal.NewFromInt(d.Get("max_size_gb").Int()))
	}
	costComponents = append(costComponents, mssqlStorageComponent(storageGb, region, serviceName, tier, zoneRedundant))

	if tier != "Hyperscale" {
		costComponents = append(costComponents, longTermRetentionMSSQLCostComponent(region, u))
	}

	return costComponents
}

func parseMSSQLSku(address, sku string) (string, string, string, error) {
	s := strings.Split(sku, "_")
	if len(s) < 3 {
		return "", "", "", errors.Errorf("Unrecognized MSSQL SKU format for resource %s: %s", address, sku)
	}

	tierKey := strings.Join(s[0:len(s)-2], "_")
	tier, ok := map[string]string{
		"GP":   "General Purpose",
		"GP_S": "General Purpose - Serverless",
		"HS":   "Hyperscale",
		"BC":   "Business Critical",
	}[tierKey]
	if !ok {
		return "", "", "", errors.Errorf("Invalid tier in MSSQL SKU for resource %s: %s", address, sku)
	}

	familyKey := s[len(s)-2]
	family, ok := map[string]string{
		"Gen5": "Compute Gen5",
		"Gen4": "Compute Gen4",
		"M":    "Compute M Series",
	}[familyKey]
	if !ok {
		return "", "", "", errors.Errorf("Invalid family in MSSQL SKU for resource %s: %s", address, sku)
	}

	cores, err := strconv.ParseInt(s[len(s)-1], 10, 64)
	if err != nil {
		return "", "", "", errors.Errorf("Invalid core count in MSSQL SKU for resource %s: %s", address, sku)
	}

	return tier, family, strconv.FormatInt(cores, 10), nil
}

func mssqlSkuName(cores string, zoneRedundant bool) string {
	sku := cores + " vCore"
	if zoneRedundant {
		sku += " Zone Redundancy"
	}
	return sku
}

func sqlLicenseCostComponent(region, cores, serviceName, tier string) *schema.CostComponent {
	licenseRegion := "Global"
	if strings.Contains(region, "usgov") {
		licenseRegion = "US Gov"
	}
	if strings.Contains(region, "china") {
		licenseRegion = "China"
	}
	if strings.Contains(region, "germany") {
		licenseRegion = "Germany"
	}

	coresNum, _ := strconv.ParseInt(cores, 10, 64)

	return &schema.CostComponent{
		Name:           "SQL license",
		Unit:           "vCore-hours",
		UnitMultiplier: 1,
		HourlyQuantity: decimalPtr(decimal.NewFromInt(coresNum)),
		ProductFilter: &schema.ProductFilter{
			VendorName:    strPtr("azure"),
			Region:        strPtr(licenseRegion),
			Service:       strPtr(serviceName),
			ProductFamily: strPtr("Databases"),
			AttributeFilters: []*schema.AttributeFilter{
				{Key: "productName", ValueRegex: strPtr(fmt.Sprintf("/%s - %s/", tier, "SQL License"))},
			},
		},
		PriceFilter: &schema.PriceFilter{
			PurchaseOption: strPtr("Consumption"),
		},
	}
}

func mssqlStorageComponent(storageGB *decimal.Decimal, region, serviceName, tier string, zoneRedundant bool) *schema.CostComponent {
	storageTier := tier
	if strings.ToLower(storageTier) == "general purpose - serverless" {
		storageTier = "General Purpose"
	}

	skuName := storageTier
	if zoneRedundant {
		skuName += " Zone Redundancy"
	}

	productNameRegex := fmt.Sprintf("/%s - Storage/", storageTier)

	return &schema.CostComponent{
		Name:            "Storage",
		Unit:            "GB",
		UnitMultiplier:  1,
		MonthlyQuantity: storageGB,
		ProductFilter: &schema.ProductFilter{
			VendorName:    strPtr("azure"),
			Region:        strPtr(region),
			Service:       strPtr(serviceName),
			ProductFamily: strPtr("Databases"),
			AttributeFilters: []*schema.AttributeFilter{
				{Key: "productName", ValueRegex: strPtr(productNameRegex)},
				{Key: "skuName", Value: strPtr(skuName)},
				{Key: "meterName", Value: strPtr("Data Stored")},
			},
		},
	}
}

func longTermRetentionMSSQLCostComponent(region string, u *schema.UsageData) *schema.CostComponent {
	var retention *decimal.Decimal
	if u != nil && u.Get("long_term_retention_storage_gb").Exists() {
		retention = decimalPtr(decimal.NewFromInt(u.Get("long_term_retention_storage_gb").Int()))
	}
	return &schema.CostComponent{
		Name:            "Long-term retention",
		Unit:            "GB",
		UnitMultiplier:  1,
		MonthlyQuantity: retention,
		ProductFilter: &schema.ProductFilter{
			VendorName:    strPtr("azure"),
			Region:        strPtr(region),
			Service:       strPtr("SQL Database"),
			ProductFamily: strPtr("Databases"),
			AttributeFilters: []*schema.AttributeFilter{
				{Key: "productName", Value: strPtr("SQL Database - LTR Backup Storage")},
				{Key: "skuName", Value: strPtr("Backup RA-GRS")},
				{Key: "meterName", Value: strPtr("RA-GRS Data Stored")},
			},
		},
		PriceFilter: &schema.PriceFilter{
			PurchaseOption: strPtr("Consumption"),
		},
	}
}<|MERGE_RESOLUTION|>--- conflicted
+++ resolved
@@ -202,15 +202,10 @@
 		licenseType := "LicenseIncluded"
 		if d.Get("license_type").Type != gjson.Null {
 			licenseType = d.Get("license_type").String()
-<<<<<<< HEAD
+
 			if strings.ToLower(licenseType) == "licenseincluded" {
 				costComponents = append(costComponents, sqlLicenseCostComponent(region, cores, serviceName, tier))
 			}
-=======
-		}
-		if licenseType == "LicenseIncluded" {
-			costComponents = append(costComponents, sqlLicenseCostComponent(region, cores, serviceName, tier))
->>>>>>> f413fbe7
 		}
 	}
 
