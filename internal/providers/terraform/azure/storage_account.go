--- conflicted
+++ resolved
@@ -117,12 +117,6 @@
 			writeOperations = decimalPtr(decimal.NewFromInt(u.Get("monthly_write_operations").Int()))
 		}
 
-<<<<<<< HEAD
-		if strings.ToLower(skuName) == "hot ra-grs" {
-			writeMeterName = "/List and Create Container Operations$/"
-		}
-=======
->>>>>>> d7228b25
 		costComponents = append(costComponents, blobOperationsCostComponent(
 			region,
 			"Write operations",
