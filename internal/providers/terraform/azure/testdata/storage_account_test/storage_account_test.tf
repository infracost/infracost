--- conflicted
+++ resolved
@@ -90,7 +90,6 @@
   account_kind             = "BlockBlobStorage"
   account_tier             = "Standard"
   account_replication_type = "RAGRS"
-<<<<<<< HEAD
 	access_tier							 = "Cool"
 }
 resource "azurerm_storage_account" "file_without_usage_file" {
@@ -137,7 +136,4 @@
   account_tier             = "Standard"
   account_replication_type = "GRS"
 	access_tier							 = "Hot"
-=======
-  access_tier              = "Cool"
->>>>>>> d77d2598
 }