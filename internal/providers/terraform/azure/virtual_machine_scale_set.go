--- conflicted
+++ resolved
@@ -47,48 +47,11 @@
 		}
 	}
 
-<<<<<<< HEAD
 	if len(d.Get("storage_profile_os_disk").Array()) > 0 {
 		for _, s := range d.Get("storage_profile_os_disk").Array() {
 			if s.Get("managed_disk_type").Type == gjson.Null {
 				continue
-=======
-	r := &schema.Resource{
-		Name:           d.Address,
-		CostComponents: costComponents,
-		SubResources:   subResources,
-	}
 
-	schema.MultiplyQuantities(r, capacity)
-
-	var storageOperations *decimal.Decimal
-	if len(d.Get("storage_profile_os_disk").Array()) > 0 {
-		diskData := d.Get("storage_profile_os_disk").Array()[0]
-		if u != nil {
-			if v, ok := u.Get("storage_profile_os_disk").Map()["monthly_disk_operations"]; ok {
-				storageOperations = decimalPtr(decimal.NewFromInt(v.Int()))
-			}
-		}
-		r.SubResources = append(r.SubResources, legacyOSDiskSubResource(region, diskData, storageOperations))
-	}
-
-	if u != nil {
-		if v, ok := u.Get("storage_profile_data_disk").Map()["monthly_disk_operations"]; ok {
-			storageOperations = decimalPtr(decimal.NewFromInt(v.Int()))
-		}
-	}
-
-	storages := d.Get("storage_profile_data_disk").Array()
-	if len(storages) > 0 {
-		for _, s := range storages {
-			if s.Get("managed_disk_type").Type != gjson.Null {
-				diskType := s.Get("managed_disk_type").String()
-
-				r.SubResources = append(r.SubResources, &schema.Resource{
-					Name:           "storage_data_disk",
-					CostComponents: managedDiskCostComponents(region, diskType, s, storageOperations),
-				})
->>>>>>> bdb522b9
 			}
 			r.StorageProfileOSDisksData = append(r.StorageProfileOSDisksData, &azure.ManagedDiskData{
 				DiskType:          s.Get("managed_disk_type").String(),
