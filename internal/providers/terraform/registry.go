package terraform

import (
	"sync"

	"github.com/infracost/infracost/internal/schema"

	"github.com/infracost/infracost/internal/providers/terraform/aws"
	"github.com/infracost/infracost/internal/providers/terraform/azure"
	"github.com/infracost/infracost/internal/providers/terraform/google"
	"github.com/infracost/infracost/internal/providers/terraform/ibm"
)

type ResourceRegistryMap map[string]*schema.RegistryItem

var (
	resourceRegistryMap ResourceRegistryMap
	once                sync.Once
)

func GetResourceRegistryMap() *ResourceRegistryMap {
	once.Do(func() {
		resourceRegistryMap = make(ResourceRegistryMap)

		// Merge all resource registries
		for _, registryItem := range aws.ResourceRegistry {
			if registryItem.CloudResourceIDFunc == nil {
				registryItem.CloudResourceIDFunc = aws.DefaultCloudResourceIDFunc
			}
			resourceRegistryMap[registryItem.Name] = registryItem
			resourceRegistryMap[registryItem.Name].DefaultRefIDFunc = aws.GetDefaultRefIDFunc
		}
		for _, registryItem := range createFreeResources(aws.FreeResources, aws.GetDefaultRefIDFunc, aws.DefaultCloudResourceIDFunc) {
			resourceRegistryMap[registryItem.Name] = registryItem
		}

		for _, registryItem := range azure.ResourceRegistry {
			if registryItem.CloudResourceIDFunc == nil {
				registryItem.CloudResourceIDFunc = azure.DefaultCloudResourceIDFunc
			}
			resourceRegistryMap[registryItem.Name] = registryItem
			resourceRegistryMap[registryItem.Name].DefaultRefIDFunc = azure.GetDefaultRefIDFunc
		}
		for _, registryItem := range createFreeResources(azure.FreeResources, azure.GetDefaultRefIDFunc, azure.DefaultCloudResourceIDFunc) {
			resourceRegistryMap[registryItem.Name] = registryItem
		}

		for _, registryItem := range google.ResourceRegistry {
			if registryItem.CloudResourceIDFunc == nil {
				registryItem.CloudResourceIDFunc = google.DefaultCloudResourceIDFunc
			}
			resourceRegistryMap[registryItem.Name] = registryItem
			resourceRegistryMap[registryItem.Name].DefaultRefIDFunc = google.GetDefaultRefIDFunc
		}
		for _, registryItem := range createFreeResources(google.FreeResources, google.GetDefaultRefIDFunc, google.DefaultCloudResourceIDFunc) {
			resourceRegistryMap[registryItem.Name] = registryItem
		}
		for _, registryItem := range ibm.ResourceRegistry {
			resourceRegistryMap[registryItem.Name] = registryItem
		}
		for _, registryItem := range createFreeResources(ibm.FreeResources, ibm.GetDefaultRefIDFunc) {
			resourceRegistryMap[registryItem.Name] = registryItem
		}
	})

	return &resourceRegistryMap
}

func (r *ResourceRegistryMap) GetReferenceAttributes(resourceDataType string) []string {
	var refAttrs []string
	item, ok := (*r)[resourceDataType]
	if ok {
		refAttrs = item.ReferenceAttributes
	}
	return refAttrs
}

func (r *ResourceRegistryMap) GetCustomRefIDFunc(resourceDataType string) schema.ReferenceIDFunc {
	item, ok := (*r)[resourceDataType]
	if ok {
		return item.CustomRefIDFunc
	}
	return nil
}

func (r *ResourceRegistryMap) GetDefaultRefIDFunc(resourceDataType string) schema.ReferenceIDFunc {
	item, ok := (*r)[resourceDataType]
	if ok {
		return item.DefaultRefIDFunc
	}
	return nil
}

func GetUsageOnlyResources() []string {
	r := []string{}
	r = append(r, aws.UsageOnlyResources...)
	r = append(r, azure.UsageOnlyResources...)
	r = append(r, google.UsageOnlyResources...)
	return r
}

<<<<<<< HEAD
func HasSupportedProvider(rType string) bool {
	return strings.HasPrefix(rType, "aws_") || strings.HasPrefix(rType, "google_") || strings.HasPrefix(rType, "azurerm_") || strings.HasPrefix(rType, "ibm_")
}

func createFreeResources(l []string, defaultRefsFunc schema.ReferenceIDFunc) []*schema.RegistryItem {
=======
func createFreeResources(l []string, defaultRefsFunc schema.ReferenceIDFunc, resourceIdFunc schema.CloudResourceIDFunc) []*schema.RegistryItem {
>>>>>>> 6ac7c280
	freeResources := make([]*schema.RegistryItem, 0)
	for _, resourceName := range l {
		freeResources = append(freeResources, &schema.RegistryItem{
			Name:                resourceName,
			NoPrice:             true,
			Notes:               []string{"Free resource."},
			DefaultRefIDFunc:    defaultRefsFunc,
			CloudResourceIDFunc: resourceIdFunc,
		})
	}
	return freeResources
}<|MERGE_RESOLUTION|>--- conflicted
+++ resolved
@@ -55,10 +55,15 @@
 		for _, registryItem := range createFreeResources(google.FreeResources, google.GetDefaultRefIDFunc, google.DefaultCloudResourceIDFunc) {
 			resourceRegistryMap[registryItem.Name] = registryItem
 		}
+
 		for _, registryItem := range ibm.ResourceRegistry {
+			if registryItem.CloudResourceIDFunc == nil {
+				registryItem.CloudResourceIDFunc = ibm.DefaultCloudResourceIDFunc
+			}
 			resourceRegistryMap[registryItem.Name] = registryItem
+			resourceRegistryMap[registryItem.Name].DefaultRefIDFunc = ibm.GetDefaultRefIDFunc
 		}
-		for _, registryItem := range createFreeResources(ibm.FreeResources, ibm.GetDefaultRefIDFunc) {
+		for _, registryItem := range createFreeResources(ibm.FreeResources, ibm.GetDefaultRefIDFunc, ibm.DefaultCloudResourceIDFunc) {
 			resourceRegistryMap[registryItem.Name] = registryItem
 		}
 	})
@@ -99,15 +104,7 @@
 	return r
 }
 
-<<<<<<< HEAD
-func HasSupportedProvider(rType string) bool {
-	return strings.HasPrefix(rType, "aws_") || strings.HasPrefix(rType, "google_") || strings.HasPrefix(rType, "azurerm_") || strings.HasPrefix(rType, "ibm_")
-}
-
-func createFreeResources(l []string, defaultRefsFunc schema.ReferenceIDFunc) []*schema.RegistryItem {
-=======
 func createFreeResources(l []string, defaultRefsFunc schema.ReferenceIDFunc, resourceIdFunc schema.CloudResourceIDFunc) []*schema.RegistryItem {
->>>>>>> 6ac7c280
 	freeResources := make([]*schema.RegistryItem, 0)
 	for _, resourceName := range l {
 		freeResources = append(freeResources, &schema.RegistryItem{
