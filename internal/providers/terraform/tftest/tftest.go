package tftest

import (
	"flag"
	"fmt"
	"io/ioutil"
	"os"
	"path/filepath"
	"sync"
	"testing"

	"github.com/infracost/infracost/internal/config"
	"github.com/infracost/infracost/internal/prices"
	"github.com/infracost/infracost/internal/schema"
	"github.com/infracost/infracost/internal/testutil"
	"github.com/pkg/errors"
	log "github.com/sirupsen/logrus"
	"github.com/stretchr/testify/assert"

	"github.com/infracost/infracost/internal/providers/terraform"
)

var tfProviders = `
	terraform {
		required_providers {
			aws = {
				source  = "hashicorp/aws"
			}
			google = {
				source  = "hashicorp/google"
			}
		}
	}

	provider "aws" {
		region                      = "us-east-1"
		s3_force_path_style         = true
		skip_credentials_validation = true
		skip_metadata_api_check     = true
		skip_requesting_account_id  = true
		access_key                  = "mock_access_key"
		secret_key                  = "mock_secret_key"
	}

	provider "google" {
		credentials = "{\"type\":\"service_account\"}"
		region = "us-central1"
	}
`

var (
	pluginCache = filepath.Join(config.RootDir(), ".test_cache/terraform_plugins")
	once        sync.Once
)

type Project struct {
	Files []File
}

type File struct {
	Path     string
	Contents string
}

func WithProviders(tf string) string {
	return fmt.Sprintf("%s%s", tfProviders, tf)
}

func EnsurePluginsInstalled() {
	flag.Parse()
	if !testing.Short() {
		once.Do(func() {
			// Ensure plugins are installed and cached
			err := installPlugins()
			if err != nil {
				fmt.Println(err)
				os.Exit(1)
			}
		})
	}
}

func installPlugins() error {
	project := Project{
		Files: []File{
			{
				Path:     "init.tf",
				Contents: WithProviders(""),
			},
		},
	}

	tfdir, err := CreateProject(project)
	if err != nil {
		return errors.Wrap(err, "Error creating Terraform project")
	}

	err = os.MkdirAll(pluginCache, os.ModePerm)
	if err != nil {
		log.Errorf("Error creating plugin cache directory: %s", err.Error())
	} else {
		os.Setenv("TF_PLUGIN_CACHE_DIR", pluginCache)
	}

	opts := &terraform.CmdOptions{
		TerraformDir: tfdir,
	}

	_, err = terraform.Cmd(opts, "init", "-no-color")
	if err != nil {
		return errors.Wrap(err, "Error initializing Terraform working directory")
	}

	return nil
}

func ResourceTests(t *testing.T, tf string, usage map[string]*schema.UsageData, checks []testutil.ResourceCheck) {
	project := Project{
		Files: []File{
			{
				Path:     "main.tf",
				Contents: WithProviders(tf),
			},
		},
	}

	ResourceTestsForProject(t, project, usage, checks)
}

func ResourceTestsForProject(t *testing.T, project Project, usage map[string]*schema.UsageData, checks []testutil.ResourceCheck) {
<<<<<<< HEAD
	state, err := RunCostCalculations(project, usage)
=======
	cfg := config.DefaultConfig()
	err := cfg.LoadFromEnv()
	assert.NoError(t, err)

	resources, err := RunCostCalculations(cfg, project, usage)
>>>>>>> 40b8e274
	assert.NoError(t, err)

	testutil.TestResources(t, state.PlannedState.Resources, checks)
}

<<<<<<< HEAD
func RunCostCalculations(project Project, usage map[string]*schema.UsageData) (*schema.State, error) {
	state, err := loadResources(project, usage)
=======
func RunCostCalculations(cfg *config.Config, project Project, usage map[string]*schema.UsageData) ([]*schema.Resource, error) {
	resources, err := loadResources(cfg, project, usage)
>>>>>>> 40b8e274
	if err != nil {
		return state, err
	}
<<<<<<< HEAD
	err = prices.PopulatePrices(state)
=======
	err = prices.PopulatePrices(cfg, resources)
>>>>>>> 40b8e274
	if err != nil {
		return state, err
	}
	schema.CalculateCosts(state)
	return state, nil
}

func CreateProject(project Project) (string, error) {
	return writeToTmpDir(project)
}

<<<<<<< HEAD
func loadResources(project Project, usage map[string]*schema.UsageData) (*schema.State, error) {
=======
func loadResources(cfg *config.Config, project Project, usage map[string]*schema.UsageData) ([]*schema.Resource, error) {
>>>>>>> 40b8e274
	tfdir, err := CreateProject(project)
	if err != nil {
		return nil, err
	}

	provider := terraform.New(cfg, &config.TerraformProject{
		Dir: tfdir,
	})

	return provider.LoadResources(usage)
}

func writeToTmpDir(project Project) (string, error) {
	// Create temporary directory and output terraform code
	tmpDir, err := ioutil.TempDir("", "")
	if err != nil {
		return tmpDir, err
	}

	for _, terraformFile := range project.Files {
		fullPath := filepath.Join(tmpDir, terraformFile.Path)
		dir := filepath.Dir(fullPath)

		if _, err := os.Stat(dir); os.IsNotExist(err) {
			err := os.MkdirAll(dir, os.ModePerm)
			if err != nil {
				return tmpDir, err
			}
		}

		err = ioutil.WriteFile(fullPath, []byte(terraformFile.Contents), 0600)
		if err != nil {
			return tmpDir, err
		}
	}

	return tmpDir, err
}<|MERGE_RESOLUTION|>--- conflicted
+++ resolved
@@ -128,35 +128,22 @@
 }
 
 func ResourceTestsForProject(t *testing.T, project Project, usage map[string]*schema.UsageData, checks []testutil.ResourceCheck) {
-<<<<<<< HEAD
-	state, err := RunCostCalculations(project, usage)
-=======
 	cfg := config.DefaultConfig()
 	err := cfg.LoadFromEnv()
 	assert.NoError(t, err)
 
-	resources, err := RunCostCalculations(cfg, project, usage)
->>>>>>> 40b8e274
+	state, err := RunCostCalculations(cfg, project, usage)
 	assert.NoError(t, err)
 
 	testutil.TestResources(t, state.PlannedState.Resources, checks)
 }
 
-<<<<<<< HEAD
-func RunCostCalculations(project Project, usage map[string]*schema.UsageData) (*schema.State, error) {
-	state, err := loadResources(project, usage)
-=======
-func RunCostCalculations(cfg *config.Config, project Project, usage map[string]*schema.UsageData) ([]*schema.Resource, error) {
-	resources, err := loadResources(cfg, project, usage)
->>>>>>> 40b8e274
+func RunCostCalculations(cfg *config.Config, project Project, usage map[string]*schema.UsageData) (*schema.State, error) {
+	state, err := loadResources(cfg, project, usage)
 	if err != nil {
 		return state, err
 	}
-<<<<<<< HEAD
-	err = prices.PopulatePrices(state)
-=======
-	err = prices.PopulatePrices(cfg, resources)
->>>>>>> 40b8e274
+	err = prices.PopulatePrices(cfg, state)
 	if err != nil {
 		return state, err
 	}
@@ -168,11 +155,7 @@
 	return writeToTmpDir(project)
 }
 
-<<<<<<< HEAD
-func loadResources(project Project, usage map[string]*schema.UsageData) (*schema.State, error) {
-=======
-func loadResources(cfg *config.Config, project Project, usage map[string]*schema.UsageData) ([]*schema.Resource, error) {
->>>>>>> 40b8e274
+func loadResources(cfg *config.Config, project Project, usage map[string]*schema.UsageData) (*schema.State, error) {
 	tfdir, err := CreateProject(project)
 	if err != nil {
 		return nil, err
