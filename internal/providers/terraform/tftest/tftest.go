package tftest

import (
	"flag"
	"fmt"
	"io/ioutil"
	"os"
	"path/filepath"
	"sync"
	"testing"

	"github.com/infracost/infracost/internal/config"
	"github.com/infracost/infracost/internal/prices"
	"github.com/infracost/infracost/internal/schema"
	"github.com/infracost/infracost/internal/testutil"
	"github.com/pkg/errors"
	log "github.com/sirupsen/logrus"
	"github.com/stretchr/testify/assert"

	"github.com/infracost/infracost/internal/providers/terraform"
)

var tfProviders = `
	terraform {
		required_providers {
			aws = {
				source  = "hashicorp/aws"
			}
			google = {
				source  = "hashicorp/google"
			}
			azurerm = {
				source  = "hashicorp/azurerm"
			}
		}
	}

	provider "aws" {
		region                      = "us-east-1"
		s3_force_path_style         = true
		skip_credentials_validation = true
		skip_metadata_api_check     = true
		skip_requesting_account_id  = true
		access_key                  = "mock_access_key"
		secret_key                  = "mock_secret_key"
	}

	provider "google" {
		credentials = "{\"type\":\"service_account\"}"
		region = "us-central1"
	}

<<<<<<< HEAD
	provider "azurerm" {
		skip_provider_registration = true
		features {}
=======
	provider "google-beta" {
		credentials = "{\"type\":\"service_account\"}"
		region = "us-central1"
>>>>>>> f5c9e574
	}
`

var (
	pluginCache = filepath.Join(config.RootDir(), ".test_cache/terraform_plugins")
	once        sync.Once
)

type TerraformProject struct {
	Files []File
}

type File struct {
	Path     string
	Contents string
}

func WithProviders(tf string) string {
	return fmt.Sprintf("%s%s", tfProviders, tf)
}

func EnsurePluginsInstalled() {
	flag.Parse()
	if !testing.Short() {
		once.Do(func() {
			// Ensure plugins are installed and cached
			err := installPlugins()
			if err != nil {
				fmt.Println(err)
				os.Exit(1)
			}
		})
	}
}

func installPlugins() error {
	project := TerraformProject{
		Files: []File{
			{
				Path:     "init.tf",
				Contents: WithProviders(""),
			},
		},
	}

	tfdir, err := CreateTerraformProject(project)
	if err != nil {
		return errors.Wrap(err, "Error creating Terraform project")
	}

	err = os.MkdirAll(pluginCache, os.ModePerm)
	if err != nil {
		log.Errorf("Error creating plugin cache directory: %s", err.Error())
	} else {
		os.Setenv("TF_PLUGIN_CACHE_DIR", pluginCache)
	}

	opts := &terraform.CmdOptions{
		Dir: tfdir,
	}

	_, err = terraform.Cmd(opts, "init", "-no-color")
	if err != nil {
		return errors.Wrap(err, "Error initializing Terraform working directory")
	}

	return nil
}

func ResourceTests(t *testing.T, tf string, usage map[string]*schema.UsageData, checks []testutil.ResourceCheck) {
	project := TerraformProject{
		Files: []File{
			{
				Path:     "main.tf",
				Contents: WithProviders(tf),
			},
		},
	}

	ResourceTestsForTerraformProject(t, project, usage, checks)
}

func ResourceTestsForTerraformProject(t *testing.T, tfProject TerraformProject, usage map[string]*schema.UsageData, checks []testutil.ResourceCheck) {
	cfg := config.DefaultConfig()
	err := cfg.LoadFromEnv()
	assert.NoError(t, err)

	project, err := RunCostCalculations(cfg, tfProject, usage)
	assert.NoError(t, err)

	testutil.TestResources(t, project.Resources, checks)
}

func RunCostCalculations(cfg *config.Config, tfProject TerraformProject, usage map[string]*schema.UsageData) (*schema.Project, error) {
	project, err := loadResources(cfg, tfProject, usage)
	if err != nil {
		return project, err
	}
	err = prices.PopulatePrices(cfg, project)
	if err != nil {
		return project, err
	}
	schema.CalculateCosts(project)
	return project, nil
}

func CreateTerraformProject(tfProject TerraformProject) (string, error) {
	return writeToTmpDir(tfProject)
}

func loadResources(cfg *config.Config, tfProject TerraformProject, usage map[string]*schema.UsageData) (*schema.Project, error) {
	tfdir, err := CreateTerraformProject(tfProject)
	if err != nil {
		return nil, err
	}

	provider := terraform.NewDirProvider(cfg, &config.Project{
		Path: tfdir,
	})

	return provider.LoadResources(usage)
}

func writeToTmpDir(tfProject TerraformProject) (string, error) {
	// Create temporary directory and output terraform code
	tmpDir, err := ioutil.TempDir("", "")
	if err != nil {
		return tmpDir, err
	}

	for _, terraformFile := range tfProject.Files {
		fullPath := filepath.Join(tmpDir, terraformFile.Path)
		dir := filepath.Dir(fullPath)

		if _, err := os.Stat(dir); os.IsNotExist(err) {
			err := os.MkdirAll(dir, os.ModePerm)
			if err != nil {
				return tmpDir, err
			}
		}

		err = ioutil.WriteFile(fullPath, []byte(terraformFile.Contents), 0600)
		if err != nil {
			return tmpDir, err
		}
	}

	return tmpDir, err
}<|MERGE_RESOLUTION|>--- conflicted
+++ resolved
@@ -50,15 +50,14 @@
 		region = "us-central1"
 	}
 
-<<<<<<< HEAD
+	provider "google-beta" {
+		credentials = "{\"type\":\"service_account\"}"
+		region = "us-central1"
+	}
+
 	provider "azurerm" {
 		skip_provider_registration = true
 		features {}
-=======
-	provider "google-beta" {
-		credentials = "{\"type\":\"service_account\"}"
-		region = "us-central1"
->>>>>>> f5c9e574
 	}
 `
 
