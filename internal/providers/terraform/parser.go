--- conflicted
+++ resolved
@@ -78,25 +78,40 @@
 	}
 }
 
-<<<<<<< HEAD
-func parseJSONResources(parseExisting bool, baseResources []*schema.Resource, usage map[string]*schema.UsageData, p, providerConf, conf, vars gjson.Result) []*schema.Resource {
+func (p *Parser) parseJSONResources(parseExisting bool, baseResources []*schema.Resource, usage map[string]*schema.UsageData, parsed, providerConf, conf, vars gjson.Result) []*schema.Resource {
 	var resources []*schema.Resource
 	resources = append(resources, baseResources...)
 	var vals gjson.Result
 	if parseExisting {
-		vals = p.Get("prior_state.values.root_module")
+		vals = parsed.Get("prior_state.values.root_module")
 		// TODO: Does the key differ in state file?
 	} else {
-		vals = p.Get("planned_values.root_module")
+		vals = parsed.Get("planned_values.root_module")
 		if !vals.Exists() {
-			vals = p.Get("values.root_module")
-		}
-=======
-func (p *Parser) parseJSON(j []byte, usage map[string]*schema.UsageData) ([]*schema.Resource, error) {
-	resources := p.loadUsageFileResources(usage)
+			vals = parsed.Get("values.root_module")
+		}
+	}
+
+	resData := p.parseResourceData(providerConf, vals, conf, vars)
+
+	p.parseReferences(resData, conf)
+	p.loadInfracostProviderUsageData(usage, resData)
+	p.stripDataResources(resData)
+
+	for _, d := range resData {
+		if r := p.createResource(d, usage[d.Address]); r != nil {
+			resources = append(resources, r)
+		}
+	}
+
+	return resources
+}
+
+func (p *Parser) parseJSON(j []byte, usage map[string]*schema.UsageData) ([]*schema.Resource, []*schema.Resource, error) {
+	baseResources := p.loadUsageFileResources(usage)
 
 	if !gjson.ValidBytes(j) {
-		return resources, errors.New("invalid JSON")
+		return baseResources, baseResources, errors.New("invalid JSON")
 	}
 
 	parsed := gjson.ParseBytes(j)
@@ -104,41 +119,8 @@
 	conf := parsed.Get("configuration.root_module")
 	vars := parsed.Get("variables")
 
-	vals := parsed.Get("planned_values.root_module")
-	if !vals.Exists() {
-		vals = parsed.Get("values.root_module")
->>>>>>> 40b8e274
-	}
-
-	resData := p.parseResourceData(providerConf, vals, conf, vars)
-
-	p.parseReferences(resData, conf)
-	p.loadInfracostProviderUsageData(usage, resData)
-	p.stripDataResources(resData)
-
-	for _, d := range resData {
-		if r := p.createResource(d, usage[d.Address]); r != nil {
-			resources = append(resources, r)
-		}
-	}
-
-	return resources
-}
-
-func parseJSON(j []byte, usage map[string]*schema.UsageData) ([]*schema.Resource, []*schema.Resource, error) {
-	baseResources := loadUsageFileResources(usage)
-
-	if !gjson.ValidBytes(j) {
-		return baseResources, baseResources, errors.New("invalid JSON")
-	}
-
-	p := gjson.ParseBytes(j)
-	providerConf := p.Get("configuration.provider_config")
-	conf := p.Get("configuration.root_module")
-	vars := p.Get("variables")
-
-	existingResources := parseJSONResources(true, baseResources, usage, p, providerConf, conf, vars)
-	plannedResources := parseJSONResources(false, baseResources, usage, p, providerConf, conf, vars)
+	existingResources := p.parseJSONResources(true, baseResources, usage, parsed, providerConf, conf, vars)
+	plannedResources := p.parseJSONResources(false, baseResources, usage, parsed, providerConf, conf, vars)
 
 	return existingResources, plannedResources, nil
 }
