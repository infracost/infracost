--- conflicted
+++ resolved
@@ -197,16 +197,12 @@
 		return planJSON, nil
 	}
 
-<<<<<<< HEAD
-	j, err := p.runShow(opts, planFile)
+	spinner = ui.NewSpinner("Running terraform show", p.spinnerOpts)
+	j, err := p.runShow(opts, spinner, planFile)
 	if err == nil {
 		p.cachedPlanJSON = j
 	}
 	return j, err
-=======
-	spinner = ui.NewSpinner("Running terraform show", p.spinnerOpts)
-	return p.runShow(opts, spinner, planFile)
->>>>>>> 438c7a01
 }
 
 func (p *DirProvider) generateStateJSON() ([]byte, error) {
@@ -227,16 +223,12 @@
 		defer os.Remove(opts.TerraformConfigFile)
 	}
 
-<<<<<<< HEAD
-	j, err := p.runShow(opts, "")
+	spinner := ui.NewSpinner("Running terraform show", p.spinnerOpts)
+	j, err := p.runShow(opts, spinner, "")
 	if err == nil {
 		p.cachedStateJSON = j
 	}
 	return j, err
-=======
-	spinner := ui.NewSpinner("Running terraform show", p.spinnerOpts)
-	return p.runShow(opts, spinner, "")
->>>>>>> 438c7a01
 }
 
 func (p *DirProvider) buildCommandOpts(path string) (*CmdOptions, error) {
