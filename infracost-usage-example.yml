--- conflicted
+++ resolved
@@ -467,17 +467,15 @@
   azurerm_app_service_environment.my_service:
      operating_system: linux # Override the operating system of the instance, can be: linux, windows.
   
-<<<<<<< HEAD
-  azurerm_container_registry.my_registry:
-     storage_gb: 150 # Total size of registry in GB.
-     monthly_build_vcpu_hrs: 150 # Monthly container build hours across all vCPUs.
-=======
   azurerm_function_app.my_functions:
     monthly_executions: 100000 # Monthly executions to the function. Only applicable for Consumption plan.
     execution_duration_ms: 500 # Average duration of each execution in milliseconds. Only applicable for Consumption plan.
     memory_mb: 128 # Average amount of memory consumed by function in MB. Only applicable for Consumption plan.
     instances: 2 # Number of instances. Only applicable for Premium plan.
->>>>>>> 70ca794b
+
+  azurerm_container_registry.my_registry:
+    storage_gb: 150 # Total size of registry in GB.
+    monthly_build_vcpu_hrs: 150
 
   azurerm_linux_virtual_machine.my_linux_vm:
     os_disk:
@@ -511,4 +509,7 @@
   azurerm_windows_virtual_machine_scale_set.basic_a2:
     instances: 10 # Override the number of instances in the scale set.
     os_disk:
-      monthly_disk_operations: 2000000 # Number of disk operations (writes, reads, deletes) using a unit size of 256KiB per instance in the scale set.+      monthly_disk_operations: 2000000 # Number of disk operations (writes, reads, deletes) using a unit size of 256KiB per instance in the scale set.
+
+
+
