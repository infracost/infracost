--- conflicted
+++ resolved
@@ -343,16 +343,14 @@
   google_container_node_pool.my_node_pool:
     nodes: 4 # Node count per zone for the node pool
 
-<<<<<<< HEAD
+  google_compute_image.my_image: 
+    storage_gb: 1000 # Total size of image storage in GB.
+
+  google_compute_machine_image.my_machine_image: 
+    storage_gb: 1000 # Total size of machine image storage in GB.
+
   google_compute_snapshot.my_snapshot:
     storage_gb: 500 # Total size of snapshot disk storage in GB.
-=======
-  google_compute_image.my_image: 
-    storage_gb: 1000 # Total size of image storage in GB.
-
-  google_compute_machine_image.my_machine_image: 
-    storage_gb: 1000 # Total size of machine image storage in GB.
->>>>>>> c2ed0ccf
 
   google_dns_record_set.my_record_set:
     monthly_queries:  1000000 # Monthly DNS queries.
