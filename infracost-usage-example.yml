# You can use this file to define resource usage estimates for Infracost to use when calculating
# the cost of usage-based resource, such as AWS Lambda.
# `infracost breakdown --usage-file infracost-usage.yml [other flags]`
# See https://infracost.io/usage-file/ for docs
version: 0.1
resource_usage:

  # Usage for resources inside modules can be specified using the full path of the resource.
  # This is the same value as Infracost outputs in the Name column, for example:
  #
  # module.my_module.aws_dynamodb_table.my_table:
  #   storage_gb: 1000
  # module.lambda_function.aws_lambda_function.this[0]:
  #   monthly_requests: 20000
  #   request_duration_ms: 600
  #
  # The wildcard character `[*]` can be used for an array of resources. Infracost will apply
  # the usage values individually to each element of the array. If an array element
  # (e.g. `this[0]`) and `[*]` are specified for a resource, only the array element's usage
  # will be applied to that resource. This enables you to define default values using `[*]`
  # and override specific elements using their index.
  #
  # Example:
  #
  # aws_cloudwatch_log_group.my_log_group[*]:
  #   storage_gb: 1000
  #   monthly_data_ingested_gb: 1000
  #   monthly_data_scanned_gb: 200
  #

  #
  # Terraform AWS resources
  #
  aws_acmpca_certificate_authority.my_private_ca:
    monthly_requests: 20000 # Monthly private certificate requests.

  aws_api_gateway_rest_api.my_rest_api:
    monthly_requests:  100000000 # Monthly requests to the Rest API Gateway.

  aws_apigatewayv2_api.my_v2_api:
    monthly_requests: 100000000       # Monthly requests to the HTTP API Gateway.
    request_size_kb: 512              # Average request size sent to the HTTP API Gateway in KB. Requests are metered in 512KB increments, maximum size is 10MB.
    monthly_messages: 1500000000      # Monthly number of messages sent to the Websocket API Gateway.
    message_size_kb: 32               # Average size of the messages sent to the Websocket API Gateway in KB. Messages are metered in 32 KB increments, maximum size is 128KB.
    monthly_connection_mins: 10000000 # Monthly total connection minutes to Websockets.

  aws_autoscaling_group.my_asg:
    instances: 15 # Number of instances in the autoscaling group.
    operating_system: linux # Override the operating system of the instance, can be: linux, windows, suse, rhel.
    reserved_instance_type: standard # Offering class for Reserved Instances. Can be: convertible, standard.
    reserved_instance_term: 1_year # Term for Reserved Instances. Can be: 1_year, 3_year.
    reserved_instance_payment_option: no_upfront # Payment option for Reserved Instances. Can be: no_upfront, partial_upfront, all_upfront.
    # Only applicable when T2 credit_specification is set to unlimited or T3 & T4 instance types are used within a launch template,  or T3 & T4 instance types are used in a launch configuration.
    monthly_cpu_credit_hrs: 350 # Number of hours in the month where the instance is expected to burst.
    vcpu_count: 2 # Number of the vCPUs for the instance type.

  aws_cloudwatch_event_bus.my_events:
    monthly_custom_events: 1000000            # Monthly custom events published. Each 64 KB chunk of payload is billed as 1 event.
    monthly_third_party_events: 2000000       # Monthly third-party and cross-account events published. Each 64 KB chunk of payload is billed as 1 event.
    monthly_archive_processing_gb: 100        # Monthly archive event processing in GB.
    archive_storage_gb: 200                   # Archive storage used for event replay in GB.
    monthly_schema_discovery_events: 1000000  # Monthly events ingested for schema discovery. Each 8 KB chunk of payload is billed as 1 event.

  aws_cloudwatch_log_group.my_log_group:
    storage_gb: 1000               # Total data stored by CloudWatch logs in GB.
    monthly_data_ingested_gb: 1000 # Monthly data ingested by CloudWatch logs in GB.
    monthly_data_scanned_gb: 200   # Monthly data scanned by CloudWatch logs insights in GB.

  aws_codebuild_project.my_project:
    monthly_build_mins: 10000 # Monthly total duration of builds in minutes. Each build is rounded up to the nearest minute.

  aws_config_config_rule.my_config:
    monthly_rule_evaluations: 1000000 # Monthly config rule evaluations.

  aws_config_configuration_recorder.my_config:
    monthly_config_items: 10000        # Monthly config item records.
    monthly_custom_config_items: 20000 # Monthly custom config item records.

  aws_config_organization_custom_rule.my_config:
    monthly_rule_evaluations: 300000 # Monthly config rule evaluations.

  aws_config_organization_managed_rule.my_config:
    monthly_rule_evaluations: 10000 # Monthly config rule evaluations.

  aws_data_transfer.my_region:
    region: us-east-1                           # Region the data transfer is originating from.
    monthly_intra_region_gb: 1000               # Monthly data transferred between availability zones in the region. Infracost multiplies this by two to account for AWS charging in-bound and out-bound rates.
    monthly_outbound_us_east_to_us_east_gb: 500 # Monthly data transferred between US east regions. NOTE: this is only valid if the region is a us-east region.
    monthly_outbound_other_regions_gb: 750      # Monthly data transferred to other AWS regions.
    monthly_outbound_internet_gb: 5000          # Monthly data transferred to the Internet.

  aws_docdb_cluster.my_cluster:
    backup_storage_gb: 10000      # Amount of backup storage that is in excess of 100% of the storage size for the cluster in GB.

  aws_docdb_cluster_instance.my_db:
    data_storage_gb: 1000         # Total storage for cluster in GB.
    monthly_io_request: 100000000 # Monthly number of input/output requests for cluster.
    monthly_cpu_credit_hrs: 100 # Monthly CPU credits used over the instance baseline in vCPU-hours, only applicable for T3 instances.

  aws_docdb_cluster_snapshot.my_snapshot:
    backup_storage_gb: 10000      # Amount of backup storage that is in excess of 100% of the storage size for the cluster in GB.

  aws_dx_connection.my_dx_connection:
    monthly_outbound_region_to_dx_location_gb: 100 # Monthly outbound data transferred from AWS region to DX location in GB.
    dx_virtual_interface_type: private             # Interface type impacts outbound data transfer costs over DX, can be: private, public.
    dx_connection_type: dedicated                  # Connection type impacts the per-port hourly price, can be: dedicated, hosted.

  aws_dx_gateway_association.my_gateway:
    monthly_data_processed_gb: 100 # Monthly data processed by the DX gateway association per month in GB.

  aws_dynamodb_table.my_table:
    monthly_write_request_units: 3000000  # Monthly write request units in (used for on-demand DynamoDB).
    monthly_read_request_units: 8000000   # Monthly read request units in (used for on-demand DynamoDB).
    storage_gb: 230                       # Total storage for tables in GB.
    pitr_backup_storage_gb: 2300          # Total storage for Point-In-Time Recovery (PITR) backups in GB.
    on_demand_backup_storage_gb: 460      # Total storage for on-demand backups in GB.
    monthly_data_restored_gb: 230         # Monthly size of restored data in GB.
    monthly_streams_read_request_units: 2 # Monthly streams read request units.

  aws_ebs_snapshot.my_snapshot:
    monthly_list_block_requests: 1000000  # Monthly number of ListChangedBlocks and ListSnapshotBlocks requests.
    monthly_get_block_requests: 100000    # Monthly number of GetSnapshotBlock requests (block size is 512KiB).
    monthly_put_block_requests: 100000    # Monthly number of PutSnapshotBlock requests (block size is 512KiB).

  aws_ebs_volume.my_standard_volume:
    monthly_standard_io_requests: 10000000 # Monthly I/O requests for standard volume (Magnetic storage).

  aws_ec2_transit_gateway_vpc_attachment.my_vpc_attachment:
    monthly_data_processed_gb: 100 # Monthly data processed by the EC2 transit gateway attachment(s) in GB.

  aws_ecr_repository.my_repository:
    storage_gb: 1 # Total size of ECR repository in GB.

  aws_efs_file_system.my_file_system:
    storage_gb: 230                         # Total storage for Standard class in GB.
    infrequent_access_storage_gb: 100       # Total storage for Infrequent Access class in GB.
    monthly_infrequent_access_read_gb: 50   # Monthly infrequent access read requests in GB.
    monthly_infrequent_access_write_gb: 100 # Monthly infrequent access write requests in GB.

  aws_eks_node_group.my_instance:
    operating_system: linux # Override the operating system of the instance, can be: linux, windows, suse, rhel.
    reserved_instance_type: standard # Offering class for Reserved Instances. Can be: convertible, standard.
    reserved_instance_term: 1_year # Term for Reserved Instances. Can be: 1_year, 3_year.
    reserved_instance_payment_option: partial_upfront # Payment option for Reserved Instances. Can be: no_upfront, partial_upfront, all_upfront.
    # Only applicable for T3 & T4 instance types or if you specify a t2 instance within a launch template.
    monthly_cpu_credit_hrs: 350 # Number of hours in the month where the instance is expected to burst.
    vcpu_count: 2 # Number of the vCPUs for the instance type.

  aws_elasticache_cluster.my_redis_snapshot:
    snapshot_storage_size_gb: 10000 # Size of Redis snapshots in GB.

  aws_elb.my_elb:
    monthly_data_processed_gb: 10000 # Monthly data processed by a Classic Load Balancer in GB.

  aws_instance.my_instance:
    operating_system: linux # Override the operating system of the instance, can be: linux, windows, suse, rhel.
    reserved_instance_type: standard # Offering class for Reserved Instances. Can be: convertible, standard.
    reserved_instance_term: 1_year # Term for Reserved Instances. Can be: 1_year, 3_year.
    reserved_instance_payment_option: all_upfront # Payment option for Reserved Instances. Can be: no_upfront, partial_upfront, all_upfront.
    # Can be used with T2 / T3 & T4 Instance types. T2 requires credit_specification to be unlimited.
    monthly_cpu_credit_hrs: 350 # Number of hours in the month where the instance is expected to burst.
    vcpu_count: 2 # Number of the vCPUs for the instance type.

  aws_fsx_windows_file_system.my_system:
    backup_storage_gb: 10000 # Total storage used for backups in GB.

  aws_lambda_function.my_function:
    monthly_requests: 100000 # Monthly requests to the Lambda function.
    request_duration_ms: 500 # Average duration of each request in milliseconds.

  # The same can be used for the aws_alb resource too.
  aws_lb.my_lb:
    new_connections: 10000    # Number of newly established connections per second on average.
    active_connections: 10000 # Number of active connections per minute on average.
    processed_bytes_gb: 1000  # The number of bytes processed by the load balancer for HTTP(S) requests and responses in GB.
    rule_evaluations: 10000   # The product of number of rules processed by the load balancer and the request rate.

  aws_nat_gateway.my_nat_gateway:
    monthly_data_processed_gb: 10 # Monthly data processed by the NAT Gateway in GB.

  aws_mq_broker.my_aws_mq_broker:
    storage_size_gb: 12 # Data storage per instance in GB.

  aws_rds_cluster.my_cluster:
    capacity_units_per_hr: 50          # Number of aurora capacity units per hour. Only used when engine_mode is "serverless"
    storage_gb: 200                    # Storage amount in GB allocated to the aurora cluster.
    write_requests_per_sec: 100        # Total number of reads per second for the cluster.
    read_requests_per_sec: 100         # Total number of writes per second for the cluster.
    backup_snapshot_size_gb: 200       # Individual storage size for backup snapshots, used in conjunction with resource parameter "backup_retention_period".
    average_statements_per_hr: 10000   # Number of statements generated per hour when backtrack is enabled. Only available for MySQl-compatible Aurora
    change_records_per_statement: 0.38 # Records changed per statement executed.
    backtrack_window_hrs: 24           # The duration window for which Aurora will support rewinding the DB cluster to a specific point in time.
    snapshot_export_size_gb: 200       # Size of snapshot that's exported to s3 in parquet format.

  # These settings only apply when using t3 instance types.
  aws_rds_cluster_instance.my_cluster:
    monthly_cpu_credit_hrs: 24   # Number of hours in a month, where you expect to burst the baseline credit balance of a "t3" instance type.
    vcpu_count: 2 # Number of virtual CPUs allocated to your "t3" instance type. Currently instances with 2 vCPUs are available.

  aws_redshift_cluster.with_usage:
    managed_storage_gb: 10000
    excess_concurrency_scaling_secs: 20000
    spectrum_data_scanned_tb: 1.5
    backup_storage_gb: 1000000

  aws_route53_health_check.my_health_check:
    endpoint_type: aws # Type of health check endpoint to query, can be: either aws or non_aws.

  aws_route53_record.my_record:
    monthly_standard_queries: 1100000000      # Monthly number of Standard queries.
    monthly_latency_based_queries: 1200000000 # Monthly number of Latency Based Routing queries.
    monthly_geo_queries: 1500000000           # Monthly number of Geo DNS and Geoproximity queries.

  aws_route53_resolver_endpoint.my_endpoint:
    monthly_queries: 20000000000 # Monthly number of DNS queries processed through the endpoints.

  aws_s3_bucket_analytics_configuration.my_config:
    monthly_monitored_objects: 10000000 # Monthly number of monitored objects by S3 Analytics Storage Class Analysis.

  aws_s3_bucket_inventory.my_inventory:
    monthly_listed_objects: 100000000 # Monthly number of listed objects.

  aws_s3_bucket.my_bucket:
    object_tags: 10000000 # Total object tags.
    standard: # Usages of S3 Standard:
      storage_gb: 10000 # Total storage in GB.
      monthly_tier_1_requests: 1000000 # Monthly PUT, COPY, POST, LIST requests (Tier 1).
      monthly_tier_2_requests: 100000 # Monthly GET, SELECT, and all other requests (Tier 2).
      monthly_select_data_scanned_gb: 10000 # Monthly data scanned by S3 Select in GB.
      monthly_select_data_returned_gb: 1000 # Monthly data returned by S3 Select in GB.
    intelligent_tiering: # Usages of S3 Intelligent - Tiering:
      frequent_access_storage_gb: 20000 # Total storage for Frequent Access Tier in GB.
      infrequent_access_storage_gb: 20000 # Total storage for Infrequent Access Tier in GB.
      monitored_objects: 2000 # Total objects monitored by the Intelligent Tiering.
      monthly_tier_1_requests: 2000000 # Monthly PUT, COPY, POST, LIST requests (Tier 1).
      monthly_tier_2_requests: 200000 # Monthly GET, SELECT, and all other requests (Tier 2).
      monthly_lifecycle_transition_requests: 200000 # Monthly Lifecycle Transition requests.
      monthly_select_data_scanned_gb: 20000 # Monthly data scanned by S3 Select in GB.
      monthly_select_data_returned_gb: 2000 # Monthly data returned by S3 Select in GB.
      early_delete_gb: 200000 # If an archive is deleted within 1 months of being uploaded, you will be charged an early deletion fee per GB.
    standard_infrequent_access: # Usages of S3 Standard - Infrequent Access:
      storage_gb: 30000 # Total storage in GB.
      monthly_tier_1_requests: 3000000 # Monthly PUT, COPY, POST, LIST requests (Tier 1).
      monthly_tier_2_requests: 300000 # Monthly GET, SELECT, and all other requests (Tier 2).
      monthly_lifecycle_transition_requests: 300000 # Monthly Lifecycle Transition requests.
      monthly_retrieval_gb: 30000 # Monthly data retrievals in GB
      monthly_select_data_scanned_gb: 30000 # Monthly data scanned by S3 Select in GB.
      monthly_select_data_returned_gb: 3000 # Monthly data returned by S3 Select in GB.
    one_zone_infrequent_access: # Usages of S3 One Zone - Infrequent Access:
      storage_gb: 40000 # Total storage in GB.
      monthly_tier_1_requests: 4000000 # Monthly PUT, COPY, POST, LIST requests (Tier 1).
      monthly_tier_2_requests: 400000 # Monthly GET, SELECT, and all other requests (Tier 2).
      monthly_lifecycle_transition_requests: 400000 # Monthly Lifecycle Transition requests.
      monthly_retrieval_gb: 40000 # Monthly data retrievals in GB
      monthly_select_data_scanned_gb: 40000 # Monthly data scanned by S3 Select in GB.
      monthly_select_data_returned_gb: 4000 # Monthly data returned by S3 Select in GB.
    glacier: # Usages of S3 Glacier:
      storage_gb: 50000 # Total storage in GB.
      monthly_tier_1_requests: 5000000 # Monthly PUT, COPY, POST, LIST requests (Tier 1).
      monthly_tier_2_requests: 500000 # Monthly GET, SELECT, and all other requests (Tier 2).
      monthly_lifecycle_transition_requests: 500000 # Monthly Lifecycle Transition requests.
      monthly_standard_select_data_scanned_gb: 500000 # Monthly data scanned by S3 Select in GB (for standard level of S3 Glacier).
      monthly_standard_select_data_returned_gb: 500000 # Monthly data returned by S3 Select in GB (for standard level of S3 Glacier).
      monthly_bulk_select_data_scanned_gb: 500000 # Monthly data scanned by S3 Select in GB (for bulk level of S3 Glacier)
      monthly_bulk_select_data_returned_gb: 500000 # Monthly data returned by S3 Select in GB (for bulk level of S3 Glacier)
      monthly_expedited_select_data_scanned_gb: 500000 # Monthly data scanned by S3 Select in GB (for expedited level of S3 Glacier)
      monthly_expedited_select_data_returned_gb: 500000 # Monthly data returned by S3 Select in GB (for expedited level of S3 Glacier)
      monthly_standard_data_retrieval_requests: 500000 # Monthly data Retrieval requests (for standard level of S3 Glacier).
      monthly_bulk_data_retrieval_requests: 500000 # Monthly data Retrieval requests (for bulk level of S3 Glacier).
      monthly_expedited_data_retrieval_requests: 500000 # Monthly data Retrieval requests (for expedited level of S3 Glacier).
      monthly_standard_data_retrieval_gb: 5000 # Monthly data retrievals in GB (for standard level of S3 Glacier).
      monthly_bulk_data_retrieval_gb: 5000 # Monthly data retrievals in GB (for bulk level of S3 Glacier).
      monthly_expedited_data_retrieval_gb: 5000 # Monthly data retrievals in GB (for expedited level of S3 Glacier).
      early_delete_gb: 500000 # If an archive is deleted within 3 months of being uploaded, you will be charged an early deletion fee per GB.
    glacier_deep_archive: # Usages of S3 Glacier Deep Archive:
      storage_gb: 60000 # Total storage in GB.
      monthly_tier_1_requests: 6000000 # Monthly PUT, COPY, POST, LIST requests (Tier 1).
      monthly_tier_2_requests: 600000 # Monthly GET, SELECT, and all other requests (Tier 2).
      monthly_lifecycle_transition_requests: 600000 # Monthly Lifecycle Transition requests.
      monthly_standard_data_retrieval_requests: 600000 # Monthly data Retrieval requests (for standard level of S3 Glacier).
      monthly_bulk_data_retrieval_requests: 600000 # Monthly data Retrieval requests (for bulk level of S3 Glacier).
      monthly_standard_data_retrieval_gb: 6000 # Monthly data retrievals in GB (for standard level of S3 Glacier).
      monthly_bulk_data_retrieval_gb: 6000 # Monthly data retrievals in GB (for bulk level of S3 Glacier).
      early_delete_gb: 600000 # If an archive is deleted within 6 months of being uploaded, you will be charged an early deletion fee per GB.

  aws_secretsmanager_secret.my_secret:
    monthly_requests: 1000000 # Monthly API requests to Secrets Manager.

  aws_sns_topic.my_sns_topic:
    monthly_requests: 1000000 # Monthly requests to SNS.
    request_size_kb: 64       # Size of requests to SNS, billed in 64KB chunks. So 1M requests at 128KB uses 2M requests.

  aws_sns_topic_subscription.my_topic_subscription:
    monthly_requests: 1000000 # Monthly requests to SNS.
    request_size_kb: 64       # Size of requests to SNS, billed in 64KB chunks. So 1M requests at 128KB uses 2M requests.

  aws_sqs_queue.my_queue:
    monthly_requests: 1000000 # Monthly requests to SQS.
    request_size_kb: 64       # Size of requests to SQS, billed in 64KB chunks. So 1M requests at 128KB uses 2M requests.

  aws_ssm_parameter.my_ssm_parameter:
    api_throughput_limit: standard    # SSM Parameter Throughput limit, can be: standard, advanced, higher.
    monthly_api_interactions: 1000000 # Monthly API interactions.
    parameter_storage_hrs: 730        # Number of hours in the month parameters will be stored for.

  aws_ssm_activation.my_activations:
    instance_tier: standard # Instance tier being used, can be: standard, advanced.
    instances: 100          # Number of instances being managed.

  aws_vpc_endpoint.my_endpoint:
    monthly_data_processed_gb: 1000 # Monthly data processed by the VPC endpoint(s) in GB.

  aws_vpn_connection.my_connection:
    monthly_data_processed_gb: 100 # Monthly data processed through a transit gateway attached to your VPN Connection in GB.

  aws_cloudfront_distribution.my_s3_distribution:
    monthly_data_transfer_to_internet_gb: # Monthly regional data transfer out to internet from the following, in GB:
      us: 51200000          # United States, Mexico, Canada
      europe: 220000        # Europe, Israel
      south_africa: 10000   # South Africa, Kenya, Middle East
      south_america: 50000  # South America
      japan: 387000         # Japan
      australia: 500000     # Australia, New Zealand
      asia_pacific: 1200000 # Hong Kong, Philippines, Singapore, South Korea, Taiwan, Thailand
      india: 200000         # India
    monthly_data_transfer_to_origin_gb: # Monthly regional data transfer out to origin from the following, in GB:
      us: 2200           # United States, Mexico, Canada
      europe: 1000       # Europe, Israel
      south_africa: 300  # South Africa, Kenya, Middle East
      south_america: 200 # South America
      japan: 10          # Japan
      australia: 100     # Australia, New Zealand
      asia_pacific: 30   # Hong Kong, Philippines, Singapore, South Korea, Taiwan, Thailand
      india: 80          # India
    monthly_http_requests: # Monthly number of HTTP requests to:
      us: 80000            # United States, Mexico, Canada
      europe: 40000        # Europe, Israel
      south_africa: 20000  # South Africa, Kenya, Middle East
      south_america: 10000 # South America
      japan: 3000          # Japan
      australia: 15000     # Australia, New Zealand
      asia_pacific: 45000  # Hong Kong, Philippines, Singapore, South Korea, Taiwan, Thailand
      india: 10000         # India
    monthly_https_requests: # Monthly number of HTTPS requests to:
      us: 180000           # United States, Mexico, Canada
      europe: 10000        # Europe, Israel
      south_africa: 50000  # South Africa, Kenya, Middle East
      south_america: 30000 # South America
      japan: 1000          # Japan
      australia: 45000     # Australia, New Zealand
      asia_pacific: 25000  # Hong Kong, Philippines, Singapore, South Korea, Taiwan, Thailand
      india: 30000         # India
    monthly_shield_requests: # Monthly number of shield requests to:
      us: 90000          # United States
      europe: 30000      # Europe
      south_america: 200 # South America
      japan: 12300       # Japan
      australia: 2300    # Australia
      singapore: 58600   # Singapore
      south_korea: 24000 # South Korea
      india: 10000       # India
    monthly_invalidation_requests: 1200 # Monthly number of invalidation requests.
    monthly_encryption_requests: 100000 # Monthly number of field level encryption requests.
    monthly_log_lines: 5000000          # Monthly number of real-time log lines.
    custom_ssl_certificates: 3          # Number of dedicated IP custom SSL certificates.

  aws_sfn_state_machine.my_sfn_state_machine:
    monthly_transitions: 1000 # Monthly number of state transitions. Only applicable for Standard Workflows.
    monthly_requests: 10000   # Monthly number of workflow requests. Only applicable for Express Workflows.
    memory_mb: 128            # Average amount of memory consumed by workflow in MB. Only applicable for Express Workflows.
    workflow_duration_ms: 500 # Average duration of workflow in milliseconds. Only applicable for Express Workflows.

  #
  # Terraform GCP resources
  #
  google_cloudfunctions_function.my_function:
    request_duration_ms: 300               # Average duration of each request in milliseconds.
    monthly_function_invocations: 10000000 # Monthly number of function invocations.
    monthly_outbound_data_gb: 100          # Monthly data transferred from the function out to somewhere else in GB.

  google_compute_router_nat.my_nat:
    assigned_vms: 4                 # Number of VM instances assigned to the NAT gateway
    monthly_data_processed_gb: 1000 # Monthly data processed (ingress and egress) by the NAT gateway in GB

  google_container_cluster.my_cluster:
    nodes: 4    # Node count per zone for the default node pool
    node_pool[0]:
      nodes: 2  # Node count per zone for the first node pool

  google_container_node_pool.my_node_pool:
    nodes: 4 # Node count per zone for the node pool

  google_container_registry.my_registry:
    storage_gb: 150                   # Total size of bucket in GB.
    monthly_class_a_operations: 40000 # Monthly number of class A operations (object adds, bucket/object list).
    monthly_class_b_operations: 20000 # Monthly number of class B operations (object gets, retrieve bucket/object metadata).
    monthly_data_retrieval_gb: 500    # Monthly amount of data retrieved in GB.
    monthly_egress_data_transfer_gb:  # Monthly data transfer from Cloud Storage to the following, in GB:
      same_continent: 550  # Same continent.
      worldwide: 12500     # Worldwide excluding Asia, Australia.
      asia: 1500           # Asia excluding China, but including Hong Kong.
      china: 50            # China excluding Hong Kong.
      australia: 250       # Australia.


  google_compute_image.my_image:
    storage_gb: 1000 # Total size of image storage in GB.

  google_compute_machine_image.my_machine_image:
    storage_gb: 1000 # Total size of machine image storage in GB.

  google_compute_snapshot.my_snapshot:
    storage_gb: 500 # Total size of snapshot disk storage in GB.

  google_dns_record_set.my_record_set:
    monthly_queries:  1000000 # Monthly DNS queries.

  google_kms_crypto_key.my_keys:
    key_versions: 10000             # Number of key versions.
    monthly_key_operations: 1000000 # Monthly number of key operations.

  google_logging_billing_account_bucket_config.my_config:
    monthly_logging_data_gb: 100  # Monthly logging data in GB.

  google_logging_billing_account_sink.my_sink:
    monthly_logging_data_gb: 100  # Monthly logging data in GB.

  google_logging_folder_bucket_config.my_config:
    monthly_logging_data_gb: 100  # Monthly logging data in GB.

  google_logging_folder_sink.my_sink:
    monthly_logging_data_gb: 100  # Monthly logging data in GB.

  google_logging_organization_bucket_config.my.config:
    monthly_logging_data_gb: 100  # Monthly logging data in GB.

  google_logging_organization_sink.my_sink:
    monthly_logging_data_gb: 100  # Monthly logging data in GB.

  google_logging_project_bucket_config.my_config:
    monthly_logging_data_gb: 100  # Monthly logging data in GB.

  google_logging_project_sink.my_sink:
    monthly_logging_data_gb: 100  # Monthly logging data in GB.

  google_monitoring_metric_descriptor.my_monitoring:
    monthly_monitoring_data_mb: 5000 # Monthly monitoring data in MB (only for chargeable metrics).
    monthly_api_calls: 1000000       # Monthly read API calls (write calls are free).

  google_pubsub_subscription.my_subscription:
    monthly_message_data_tb: 7.416 # Monthly amount of message data pulled by the subscription in TB.
    storage_gb: 605                # Storage for retaining acknowledged messages in GB.
    snapshot_storage_gb: 70.6      # Snapshot storage for unacknowledged messages in GB.

  google_pubsub_topic.my_topic:
    monthly_message_data_tb: 7.416 # Monthly amount of message data published to the topic in TB.

  google_sql_database_instance.my_instance:
    backup_storage_gb: 1000 # Amount of backup storage in GB.

  google_storage_bucket.my_storage_bucket:
    storage_gb: 150                   # Total size of bucket in GB.
    monthly_class_a_operations: 40000 # Monthly number of class A operations (object adds, bucket/object list).
    monthly_class_b_operations: 20000 # Monthly number of class B operations (object gets, retrieve bucket/object metadata).
    monthly_data_retrieval_gb: 500    # Monthly amount of data retrieved in GB.
    monthly_egress_data_transfer_gb:  # Monthly data transfer from Cloud Storage to the following, in GB:
      same_continent: 550  # Same continent.
      worldwide: 12500     # Worldwide excluding Asia, Australia.
      asia: 1500           # Asia excluding China, but including Hong Kong.
      china: 50            # China excluding Hong Kong.
      australia: 250       # Australia.

  #
  # Terraform AzureRM resources
  #
  azurerm_api_management.my_api_management:
    monthly_api_calls: 10000000 # Monthly number of api calls (only for consumption tier).
    self_hosted_gateway_count: 5 # Number of self-hosted gateways (only for premium tier).

  azurerm_app_service_environment.my_service:
     operating_system: linux # Override the operating system of the instance, can be: linux, windows.

  azurerm_databricks_workspace.my_workspace:
    monthly_all_purpose_compute_dbu_hrs: 500 # Monthly number of All-purpose Compute Databricks Units in DBU-hours.
    monthly_jobs_compute_dbu_hrs: 1000 # Monthly number of Jobs Compute Databricks Units in DBU-hours.
    monthly_jobs_light_compute_dbu_hrs: 2000 # Monthly number of Jobs Light Compute Databricks Units in DBU-hours.
  
  azurerm_function_app.my_functions:
    monthly_executions: 100000 # Monthly executions to the function. Only applicable for Consumption plan.
    execution_duration_ms: 500 # Average duration of each execution in milliseconds. Only applicable for Consumption plan.
    memory_mb: 128 # Average amount of memory consumed by function in MB. Only applicable for Consumption plan.
    instances: 2 # Number of instances. Only applicable for Premium plan.

<<<<<<< HEAD
  azurerm_cosmosdb_cassandra_keyspace.my_cassandra_keyspace:
    storage_gb: 1000 # Total size of storage in GB.
    monthly_serverless_request_units: 10000000 # Monthly number of serverless request units.
    monthly_restored_data_gb: 3000 # Monthly total amount of point-in-time restore data in GB.
    monthly_analytical_storage_write_operations: 1000000 # Monthly number of write analytical storage operations.
    monthly_analytical_storage_read_operations: 1000000 # Monthly number of read analytical storage operations.
    max_request_units_utilization_percentage: 50 # Average utilisation of the maximum RU/s, starting at 10%. Possible values from 10 to 100.

  azurerm_cosmosdb_cassandra_table.my_cassandra_table:
    storage_gb: 1000 # Total size of storage in GB.
    monthly_serverless_request_units: 10000000 # Monthly number of serverless request units.
    monthly_restored_data_gb: 3000 # Monthly total amount of point-in-time restore data in GB.
    monthly_analytical_storage_write_operations: 1000000 # Monthly number of write analytical storage operations.
    monthly_analytical_storage_read_operations: 1000000 # Monthly number of read analytical storage operations.
    max_request_units_utilization_percentage: 50 # Average utilisation of the maximum RU/s, starting at 10%. Possible values from 10 to 100.

  azurerm_cosmosdb_gremlin_database.my_gremlin_database:
    storage_gb: 1000 # Total size of storage in GB.
    monthly_serverless_request_units: 10000000 # Monthly number of serverless request units.
    monthly_restored_data_gb: 3000 # Monthly total amount of point-in-time restore data in GB.
    monthly_analytical_storage_write_operations: 1000000 # Monthly number of write analytical storage operations.
    monthly_analytical_storage_read_operations: 1000000 # Monthly number of read analytical storage operations.
    max_request_units_utilization_percentage: 50 # Average utilisation of the maximum RU/s, starting at 10%. Possible values from 10 to 100.

  azurerm_cosmosdb_gremlin_graph.my_gremlin_graph:
    storage_gb: 1000 # Total size of storage in GB.
    monthly_serverless_request_units: 10000000 # Monthly number of serverless request units.
    monthly_restored_data_gb: 3000 # Monthly total amount of point-in-time restore data in GB.
    monthly_analytical_storage_write_operations: 1000000 # Monthly number of write analytical storage operations.
    monthly_analytical_storage_read_operations: 1000000 # Monthly number of read analytical storage operations.
    max_request_units_utilization_percentage: 50 # Average utilisation of the maximum RU/s, starting at 10%. Possible values from 10 to 100.

  azurerm_cosmosdb_mongo_collection.my_mongo_collection:
    storage_gb: 1000 # Total size of storage in GB.
    monthly_serverless_request_units: 10000000 # Monthly number of serverless request units.
    monthly_restored_data_gb: 3000 # Monthly total amount of point-in-time restore data in GB.
    monthly_analytical_storage_write_operations: 1000000 # Monthly number of write analytical storage operations.
    monthly_analytical_storage_read_operations: 1000000 # Monthly number of read analytical storage operations.
    max_request_units_utilization_percentage: 50 # Average utilisation of the maximum RU/s, starting at 10%. Possible values from 10 to 100.

  azurerm_cosmosdb_mongo_database.my_mongo_database:
    storage_gb: 1000 # Total size of storage in GB.
    monthly_serverless_request_units: 10000000 # Monthly number of serverless request units.
    monthly_restored_data_gb: 3000 # Monthly total amount of point-in-time restore data in GB.
    monthly_analytical_storage_write_operations: 1000000 # Monthly number of write analytical storage operations.
    monthly_analytical_storage_read_operations: 1000000 # Monthly number of read analytical storage operations.
    max_request_units_utilization_percentage: 50 # Average utilisation of the maximum RU/s, starting at 10%. Possible values from 10 to 100.

  azurerm_cosmosdb_sql_container.my_sql_container:
    storage_gb: 1000 # Total size of storage in GB.
    monthly_serverless_request_units: 10000000 # Monthly number of serverless request units.
    monthly_restored_data_gb: 3000 # Monthly total amount of point-in-time restore data in GB.
    monthly_analytical_storage_write_operations: 1000000 # Monthly number of write analytical storage operations.
    monthly_analytical_storage_read_operations: 1000000 # Monthly number of read analytical storage operations.
    max_request_units_utilization_percentage: 50 # Average utilisation of the maximum RU/s, starting at 10%. Possible values from 10 to 100.

  azurerm_cosmosdb_sql_database.my_sql_database:
    storage_gb: 1000 # Total size of storage in GB.
    monthly_serverless_request_units: 10000000 # Monthly number of serverless request units.
    monthly_restored_data_gb: 3000 # Monthly total amount of point-in-time restore data in GB.
    monthly_analytical_storage_write_operations: 1000000 # Monthly number of write analytical storage operations.
    monthly_analytical_storage_read_operations: 1000000 # Monthly number of read analytical storage operations.
    max_request_units_utilization_percentage: 50 # Average utilisation of the maximum RU/s, starting at 10%. Possible values from 10 to 100.

  azurerm_cosmosdb_table.my_table:
=======
  azurerm_cdn_endpoint.my_endpoint:
    monthly_outbound_gb: 1000000 # Monthly number of outbound data transfers in GB.
    monthly_rules_engine_requests: 10000000 # Monthly number of rules engine requests.

  azurerm_cosmosdb_cassandra_keyspace.my_cassandra:
>>>>>>> b022491d
    storage_gb: 1000 # Total size of storage in GB.
    monthly_serverless_request_units: 10000000 # Monthly number of serverless request units.
    monthly_restored_data_gb: 3000 # Monthly total amount of point-in-time restore data in GB.
    monthly_analytical_storage_write_operations: 1000000 # Monthly number of write analytical storage operations.
    monthly_analytical_storage_read_operations: 1000000 # Monthly number of read analytical storage operations.
    max_request_units_utilization_percentage: 50 # Average utilisation of the maximum RU/s, starting at 10%. Possible values from 10 to 100.

  azurerm_kubernetes_cluster.my_cluster:
    default_node_pool:
      nodes: 2 # Node count for the default node pool.

  azurerm_kubernetes_cluster_node_pool.my_node_pool:
    nodes: 3 # Node count for the node pool.
  
  azurerm_container_registry.my_registry:
    storage_gb: 150 
    monthly_build_vcpu_hrs: 150 

  azurerm_hdinsight_kafka_cluster.my_cluster:
    monthly_os_disk_operations: 1000000 # Average number of disk operations (writes, reads, deletes) using a unit size of 256KiB per OS disk per month.

  azurerm_firewall.my_firewall:
    monthly_data_processed_gb: 100000 # Monthly data processed by the firewall in GB.

  azurerm_linux_virtual_machine.my_linux_vm:
    os_disk:
      monthly_disk_operations: 2000000 # Number of disk operations (writes, reads, deletes) using a unit size of 256KiB.

  azurerm_key_vault_certificate.my_certificate:
    monthly_certificate_renewal_requests: 100    # Monthly number of certificate renewal requests.
    monthly_certificate_other_operations: 100000 # Monthly number of non-renewal certificate operations.

  azurerm_key_vault_key.my_keys:
    monthly_secrets_operations: 10000          # Monthly number of secrets transactions.
    monthly_key_rotation_renewals: 50          # Monthly number of Managed Azure Storage account key rotation renewals.
    monthly_protected_keys_operations: 1000000 # Monthly number of Software or HSM transactions.
    hsm_protected_keys: 3000                   # Number of protected keys.

  azurerm_linux_virtual_machine_scale_set.standard_f2:
    instances: 10 # Override the number of instances in the scale set.
    os_disk:
      monthly_disk_operations: 2000000 # Number of disk operations (writes, reads, deletes) using a unit size of 256KiB per instance in the scale set.

  azurerm_managed_disk.my_disk:
    monthly_disk_operations: 2000000 # Number of disk operations (writes, reads, deletes) using a unit size of 256KiB.

  azurerm_mariadb_server.my_server:
    additional_backup_storage_gb: 2000 # Additional consumption of backup storage in GB.

  azurerm_mssql_database.my_database:
    monthly_vcore_hours: 600             # Monthly number of used vCore-hours for serverless compute.
    long_term_retention_storage_gb: 1000 # Number of GBs used by long-term retention backup storage.

  azurerm_mysql_server.my_server:
    additional_backup_storage_gb: 2000 # Additional consumption of backup storage in GB.

  azurerm_nat_gateway.my_gateway:
    monthly_data_processed_gb: 10 # Monthly data processed by the NAT Gateway in GB.

  azurerm_postgresql_server.my_server:
    additional_backup_storage_gb: 3000 # Additional consumption of backup storage in GB.

  azurerm_storage_account.my_account:
    data_at_rest_storage_gb: 10000
    early_deletion_gb: 1000
    snapshots_storage_gb: 10000
    metadata_at_rest_storage_gb: 10000
    storage_gb: 1000000 # Total size of storage in GB.
    monthly_write_operations: 1000000 # Monthly number of Write operations.
    monthly_list_and_create_container_operations: 1000000 # Monthly number of List and Create Container operations. 
    monthly_read_operations: 100000 # Monthly number of Read operations.
    monthly_other_operations: 1000000 # Monthly number of  All other operations. 
    monthly_data_retrieval_gb: 1000 # Monthly number of data retrieval in GB.
    monthly_data_write_gb: 1000 # Monthly number of data write in GB.
    blob_index_tags: 100000 # Total number of Blob indexes.

  azurerm_virtual_machine_scale_set.my_scale_set:
    storage_profile_os_disk:
      monthly_disk_operations: 100000 # Monthly number of main disk operations (writes, reads, deletes) using a unit size of 256KiB.
    storage_profile_data_disk:
      monthly_disk_operations: 100000 # Monthly number of disk operations (writes, reads, deletes) using a unit size of 256KiB per additional disk.

  azurerm_virtual_machine.my_vm:
    storage_os_disk:
      monthly_disk_operations: 100000 # Monthly number of main disk operations (writes, reads, deletes) using a unit size of 256KiB.
    storage_data_disk:
      monthly_disk_operations: 100000 # Monthly number of disk operations (writes, reads, deletes) using a unit size of 256KiB per additional disk.

  azurerm_windows_virtual_machine.my_windows_vm:
    os_disk:
      monthly_disk_operations: 2000000 # Number of disk operations (writes, reads, deletes) using a unit size of 256KiB.

  azurerm_windows_virtual_machine_scale_set.basic_a2:
    instances: 10 # Override the number of instances in the scale set.
    os_disk:
      monthly_disk_operations: 2000000 # Number of disk operations (writes, reads, deletes) using a unit size of 256KiB per instance in the scale set.

  azurerm_notification_hub_namespace.my_namespace:
    monthly_pushes: 1000000 # Monthly total number number of additional pushes.<|MERGE_RESOLUTION|>--- conflicted
+++ resolved
@@ -491,7 +491,6 @@
     memory_mb: 128 # Average amount of memory consumed by function in MB. Only applicable for Consumption plan.
     instances: 2 # Number of instances. Only applicable for Premium plan.
 
-<<<<<<< HEAD
   azurerm_cosmosdb_cassandra_keyspace.my_cassandra_keyspace:
     storage_gb: 1000 # Total size of storage in GB.
     monthly_serverless_request_units: 10000000 # Monthly number of serverless request units.
@@ -557,19 +556,16 @@
     max_request_units_utilization_percentage: 50 # Average utilisation of the maximum RU/s, starting at 10%. Possible values from 10 to 100.
 
   azurerm_cosmosdb_table.my_table:
-=======
+    storage_gb: 1000 # Total size of storage in GB.
+    monthly_serverless_request_units: 10000000 # Monthly number of serverless request units.
+    monthly_restored_data_gb: 3000 # Monthly total amount of point-in-time restore data in GB.
+    monthly_analytical_storage_write_operations: 1000000 # Monthly number of write analytical storage operations.
+    monthly_analytical_storage_read_operations: 1000000 # Monthly number of read analytical storage operations.
+    max_request_units_utilization_percentage: 50 # Average utilisation of the maximum RU/s, starting at 10%. Possible values from 10 to 100.
+
   azurerm_cdn_endpoint.my_endpoint:
     monthly_outbound_gb: 1000000 # Monthly number of outbound data transfers in GB.
     monthly_rules_engine_requests: 10000000 # Monthly number of rules engine requests.
-
-  azurerm_cosmosdb_cassandra_keyspace.my_cassandra:
->>>>>>> b022491d
-    storage_gb: 1000 # Total size of storage in GB.
-    monthly_serverless_request_units: 10000000 # Monthly number of serverless request units.
-    monthly_restored_data_gb: 3000 # Monthly total amount of point-in-time restore data in GB.
-    monthly_analytical_storage_write_operations: 1000000 # Monthly number of write analytical storage operations.
-    monthly_analytical_storage_read_operations: 1000000 # Monthly number of read analytical storage operations.
-    max_request_units_utilization_percentage: 50 # Average utilisation of the maximum RU/s, starting at 10%. Possible values from 10 to 100.
 
   azurerm_kubernetes_cluster.my_cluster:
     default_node_pool:
