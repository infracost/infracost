# You can use this file to define resource usage estimates for Infracost to use when calculating
# the cost of usage-based resource, such as AWS Lambda.
# `infracost --usage-file /path/to/infracost-usage.yml [other flags]`
# See https://github.com/infracost/infracost/blob/master/infracost-usage-example.yml for available options.
version: v0.1
resource_usage:
  aws_api_gateway_rest_api.my_rest_api:
    monthly_requests:  100000000 # Estimated monthly requests to the Rest API Gateway.

  aws_apigatewayv2_api.my_v2_api:
    monthly_requests: 100000000 # Estimated monthly requests to the HTTP API Gateway.
    average_request_size: 512   # Estimated average request size in (KB) sent to the HTTP API Gateway. Requests are metered in 512KB increments, maximum size is 10MB.
    monthly_messages: 100000000 # Number of messages sent to the Websocket API Gateway.
    average_message_size: 32    # Average size of the messages (KB) sent to the Websocket API Gateway. Messages are metered in 32 KB increments, maximum size is 128KB.

  aws_cloudwatch_log_group.my_log_group:
    monthly_gb_data_ingestion: 1000 # Estimated GB of data ingested by CloudWatch logs per month.
    monthly_gb_data_storage: 1000   # Estimated GB of data stored by CloudWatch logs per month.
    monthly_gb_data_scanned: 200    # Estimated GB of data scanned by CloudWatch logs insights per month.

  aws_codebuild_project.my_project:
    monthly_build_minutes: 10000 # Estimated total duration of monthly codebuild execution usage in minutes.

  aws_data_transfer.my_region:
    region: us-east-1                   # Region the data transfer is originating from.
    monthly_gb_intra_region: 1000               # Estimated data transferred between availability zones in the region.
    monthly_gb_outbound_us_east_to_us_east: 500 # Estimated data transferred between US east regions. NOTE: this is only valid if the region is a us-east region.
    monthly_gb_outbound_other_region: 750      # Estimated data transferred to other AWS regions.
    monthly_gb_outbound_internet: 5000          # Estimated data transferred to the Internet.

  aws_dx_gateway_association.my_gateway:
    monthly_gb_data_processed: 100 # Estimated GB of data processed by the DX gateway association per month.

  aws_dynamodb_table.my_table:
    monthly_write_request_units: 3000000       # Estimated write request units per month in (used for on-demand DynamoDB).
    monthly_read_request_units: 8000000        # Estimated read request units per month in (used for on-demand DynamoDB).
    monthly_gb_data_storage: 230               # Estimated storage for tables per month in GBs.
    monthly_gb_continuous_backup_storage: 2300 # Estimated storage for continuous backups (PITR) per month in GBs.
    monthly_gb_on_demand_backup_storage: 460   # Estimated storage for on-demand backups per month in GBs.
    monthly_gb_restore: 230                    # Estimated size of restored data per month in GBs.
    monthly_gb_data_in: 10                     # Estimated size of transferred data into DynamoDB per month in GBs.
    monthly_gb_data_out: 30                    # Estimated size of transferred data out of DynamoDB per month in GBs.
    monthly_streams_read_request_units: 2      # Estimated streams read request units per month.

  aws_ec2_transit_gateway_vpc_attachment.my_vpc_attachment:
    monthly_gb_data_processed: 100 # Estimated GB of data processed by the EC2 transit gateway attachment(s) per month.

  aws_ecr_repository.my_repository:
    storage: 1 # Estimated size of ECR repository in GBs.

  aws_instance.windows_instance:
    operating_system: windows # Override the operating system of the instance. Can be: windows, suse, rhel

  aws_lambda_function.my_function:
    monthly_requests: 100000      # Estimated monthly requests to the Lambda function.
    average_request_duration: 500 # Estimated average duration of each request in milliseconds.

  aws_nat_gateway.my_nat_gateway:
    monthly_gb_data_processed: 10 # Estimated GB of data processed by the NAT Gateway per month.

  aws_sns_topic.my_sns_topic:
    monthly_requests: 1000000 # Estimated monthly requests to SNS.
    request_size: 64          # Size of the requests to SNS, SNS bills in 64KB chunks. So if you process 1,000,000 requests at 128KB you pay for 2,000,000 requests.

  aws_sns_topic_subscription.my_topic_subscription:
    monthly_requests: 1000000 # Estimated monthly requests to SNS.
    request_size: 64          # Size of the requests to SNS, SNS bills in 64KB chunks. So if you process 1,000,000 requests at 128KB you pay for 2,000,000 requests.

  aws_sqs_queue.my_queue:
    monthly_requests: 1000000 # Estimated monthly requests to SQS.
    request_size: 64          # Size of the requests to SQS, SQS bills in 64KB chunks. So if you process 1,000,000 requests at 128KB you pay for 2,000,000 requests.

<<<<<<< HEAD
  aws_ssm_parameter.my_ssm_parameter:
    api_throughput_tier: Advanced # SSM Parameter Throughput tier can be Advanced or Higher.
    monthly_api_interactions: 1000000 # SSM Parameter API usage, SSM bills per 10000 requests.
    parameter_storage_hours: 730 # Number of hours in the month the parameter will be stored for.

  aws_ssm_activation.my_activations:
    instance_tier: Advanced # The Instance tier to use, Advanced is the only tier that as a cost.
    instance_count: 100 # The number of instances you expect to manage

  aws_vpc_endpoint:
=======
  aws_vpc_endpoint.my_endpoint:
>>>>>>> 367c3951
    monthly_gb_data_processed: 1000 # Estimated GB of data processed by the VPC endpoint(s) per month.

  aws_vpn_connection.my_connection:
    monthly_gb_data_processed: 100 # Estimated monthly data processed through a transit gateway attached to your VPN Connection.

  aws_cloudfront_distribution.my_s3_distribution:
    monthly_gb_transfer_internet: # Estimated GB of regional data transfer out to internet per month.
      us: 51200000                # Estimated GB of data from the United States to internet per month.
      europe: 220000              # Estimated GB of data from Europe to internet per month.
      south_africa: 10000         # Estimated GB of data from South Africa to internet per month.
      south_america: 50000        # Estimated GB of data from South America to internet per month.
      japan: 387000               # Estimated GB of data from Japan to internet per month.
      australia: 500000           # Estimated GB of data from Australia to internet per month.
      asia_pacific: 1200000       # Estimated GB of data from Asia pacific to internet per month.
      india: 200000               # Estimated GB of data from India to internet per month.
    monthly_gb_transfer_origin:   # Estimated GB of regional data transfer out to origin
      us: 2200                    # Estimated GB of data from the United States to origin per month.
      europe: 1000                # Estimated GB of data from Europe to origin per month.
      south_africa: 300           # Estimated GB of data from South Africa to origin per month.
      south_america: 200          # Estimated GB of data from South America to origin per month.
      japan: 10                   # Estimated GB of data from Japan to origin per month.
      australia: 100              # Estimated GB of data from Australia to origin per month.
      asia_pacific: 30            # Estimated GB of data from Asia pacific to origin per month.
      india: 80                   # Estimated GB of data from India to origin per month.
    monthly_http_requests:        # Estimated number of HTTP requests per month.
      us: 80000                   # Estimated number of HTTP request from the United States per month.
      europe: 40000               # Estimated number of HTTP request from Europe per month.
      south_africa: 20000         # Estimated number of HTTP request from South Africa per month.
      south_america: 10000        # Estimated number of HTTP request from South America per month.
      japan: 3000                 # Estimated number of HTTP request from Japan per month.
      australia: 15000            # Estimated number of HTTP request from Australia per month.
      asia_pacific: 45000         # Estimated number of HTTP request from Asia Pacific per month.
      india: 10000                # Estimated number of HTTP request from India per month.
    monthly_https_requests:       # Estimated number of HTTPS requests per month.
      us: 180000                  # Estimated number of HTTPS request from the United States per month.
      europe: 10000               # Estimated number of HTTPS request from Europe per month.
      south_africa: 50000         # Estimated number of HTTPS request from South Africa per month.
      south_america: 30000        # Estimated number of HTTPS request from South America per month.
      japan: 1000                 # Estimated number of HTTPS request from Japan per month.
      australia: 45000            # Estimated number of HTTPS request from Australia per month.
      asia_pacific: 25000         # Estimated number of HTTPS request from Asia Pacific per month.
      india: 30000                # Estimated number of HTTPS request from India per month.
    monthly_shield_requests:      # Estimated number of shield requests per month.
      us: 90000                   # Estimated number of Shield request from the United States per month.
      europe: 30000               # Estimated number of Shield request from Europe per month.
      south_america: 200          # Estimated number of Shield request from South America per month.
      japan: 12300                # Estimated number of Shield request from Japan per month.
      australia: 2300             # Estimated number of Shield request from Australia per month.
      singapore: 58600            # Estimated number of Shield request from Singapore per month.
      south_korea: 24000          # Estimated number of Shield request from South Korea per month.
      india: 10000                # Estimated number of Shield request from India per month.
    monthly_invalidation_paths: 1200                  # Estimated number of invalidation requests per month.
    monthly_encryption_requests: 100000               # Estimated number of field level encryption requests per month.
    monthly_log_lines: 5000000                        # Estimated number of real-time log lines per month.
    monthly_custom_ssl_certificates: 3                # Estimated number of dedicated IP custom SSL certificates per month.<|MERGE_RESOLUTION|>--- conflicted
+++ resolved
@@ -70,7 +70,6 @@
     monthly_requests: 1000000 # Estimated monthly requests to SQS.
     request_size: 64          # Size of the requests to SQS, SQS bills in 64KB chunks. So if you process 1,000,000 requests at 128KB you pay for 2,000,000 requests.
 
-<<<<<<< HEAD
   aws_ssm_parameter.my_ssm_parameter:
     api_throughput_tier: Advanced # SSM Parameter Throughput tier can be Advanced or Higher.
     monthly_api_interactions: 1000000 # SSM Parameter API usage, SSM bills per 10000 requests.
@@ -80,10 +79,7 @@
     instance_tier: Advanced # The Instance tier to use, Advanced is the only tier that as a cost.
     instance_count: 100 # The number of instances you expect to manage
 
-  aws_vpc_endpoint:
-=======
   aws_vpc_endpoint.my_endpoint:
->>>>>>> 367c3951
     monthly_gb_data_processed: 1000 # Estimated GB of data processed by the VPC endpoint(s) per month.
 
   aws_vpn_connection.my_connection:
