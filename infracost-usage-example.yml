# You can use this file to define resource usage estimates for Infracost to use when calculating
# the cost of usage-based resource, such as AWS Lambda.
# `infracost breakdown --usage-file infracost-usage.yml [other flags]`
# See https://infracost.io/usage-file/ for docs
version: 0.1
resource_usage:

  # The usage file also supports specifying usage for resources inside modules,
  # by specifying the full path to the resource. This is the same value as Infracost
  # outputs in the NAME column , e.g.:
  #
  # module.my_module.aws_dynamodb_table.my_table:
  #   storage_gb: 1000
  # module.lambda_function.aws_lambda_function.this[0]:
  #   monthly_requests: 20000
  #   request_duration_ms: 600

  #
  # Terraform AWS resources
  #
  aws_acmpca_certificate_authority.my_private_ca:
    monthly_requests: 20000 # Monthly private certificate requests.

  aws_api_gateway_rest_api.my_rest_api:
    monthly_requests:  100000000 # Monthly requests to the Rest API Gateway.

  aws_apigatewayv2_api.my_v2_api:
    monthly_requests: 100000000       # Monthly requests to the HTTP API Gateway.
    request_size_kb: 512              # Average request size sent to the HTTP API Gateway in KB. Requests are metered in 512KB increments, maximum size is 10MB.
    monthly_messages: 1500000000      # Monthly number of messages sent to the Websocket API Gateway.
    message_size_kb: 32               # Average size of the messages sent to the Websocket API Gateway in KB. Messages are metered in 32 KB increments, maximum size is 128KB.
    monthly_connection_mins: 10000000 # Monthly total connection minutes to Websockets.

  aws_cloudwatch_event_bus.my_events:
    monthly_custom_events: 1000000            # Monthly custom events published. Each 64 KB chunk of payload is billed as 1 event.
    monthly_third_party_events: 2000000       # Monthly third-party and cross-account events published. Each 64 KB chunk of payload is billed as 1 event.
    monthly_archive_processing_gb: 100        # Monthly archive event processing in GB. 
    archive_storage_gb: 200                   # Archive storage used for event replay in GB.
    monthly_schema_discovery_events: 1000000  # Monthly events ingested for schema discovery. Each 8 KB chunk of payload is billed as 1 event.

  aws_cloudwatch_log_group.my_log_group:
    storage_gb: 1000               # Total data stored by CloudWatch logs in GB.
    monthly_data_ingested_gb: 1000 # Monthly data ingested by CloudWatch logs in GB.
    monthly_data_scanned_gb: 200   # Monthly data scanned by CloudWatch logs insights in GB.

  aws_codebuild_project.my_project: 
    monthly_build_mins: 10000 # Monthly total duration of builds in minutes. Each build is rounded up to the nearest minute.
    
  aws_config_config_rule.my_config:
    monthly_rule_evaluations: 1000000 # Monthly config rule evaluations.

  aws_config_configuration_recorder.my_config:
    monthly_config_items: 10000        # Monthly config item records.
    monthly_custom_config_items: 20000 # Monthly custom config item records.

  aws_config_organization_custom_rule.my_config:
    monthly_rule_evaluations: 300000 # Monthly config rule evaluations.

  aws_config_organization_managed_rule.my_config:
    monthly_rule_evaluations: 10000 # Monthly config rule evaluations.

  aws_data_transfer.my_region:
    region: us-east-1                           # Region the data transfer is originating from.
    monthly_intra_region_gb: 1000               # Monthly data transferred between availability zones in the region.
    monthly_outbound_us_east_to_us_east_gb: 500 # Monthly data transferred between US east regions. NOTE: this is only valid if the region is a us-east region.
    monthly_outbound_other_region_gb: 750       # Monthly data transferred to other AWS regions.
    monthly_outbound_internet_gb: 5000          # Monthly data transferred to the Internet.

  aws_docdb_cluster.my_cluster:
    backup_storage_gb: 10000      # Amount of backup storage that is in excess of 100% of the storage size for the cluster in GB.

  aws_docdb_cluster_instance.my_db:
    data_storage_gb: 1000         # Total storage for cluster in GB.
    monthly_io_request: 100000000 # Monthly number of input/output requests for cluster.
    monthly_cpu_credit_hours: 100 # Monthly CPU credits used over the instance baseline in vCPU-hours, only applicable for T3 instances. 

  aws_docdb_cluster_snapshot.my_snapshot:
    backup_storage_gb: 10000      # Amount of backup storage that is in excess of 100% of the storage size for the cluster in GB.

  aws_dx_connection.my_dx_connection:
    monthly_outbound_region_to_dx_location_gb: 100 # Monthly outbound data transferred from AWS region to DX location in GB.
    dx_virtual_interface_type: private             # Interface type impacts outbound data transfer costs over DX, can be: private, public.
    dx_connection_type: dedicated                  # Connection type impacts the per-port hourly price, can be: dedicated, hosted.

  aws_dx_gateway_association.my_gateway:
    monthly_data_processed_gb: 100 # Monthly data processed by the DX gateway association per month in GB.

  aws_dynamodb_table.my_table:
    monthly_write_request_units: 3000000  # Monthly write request units in (used for on-demand DynamoDB).
    monthly_read_request_units: 8000000   # Monthly read request units in (used for on-demand DynamoDB).
    storage_gb: 230                       # Total storage for tables in GB.
    pitr_backup_storage_gb: 2300          # Total storage for Point-In-Time Recovery (PITR) backups in GB.
    on_demand_backup_storage_gb: 460      # Total storage for on-demand backups in GB.
    monthly_data_restored_gb: 230         # Monthly size of restored data in GB.
    monthly_streams_read_request_units: 2 # Monthly streams read request units.

  aws_ebs_snapshot.my_snapshot:
    monthly_list_block_requests: 1000000  # Monthly number of ListChangedBlocks and ListSnapshotBlocks requests.
    monthly_get_block_requests: 100000    # Monthly number of GetSnapshotBlock requests (block size is 512KiB).
    monthly_put_block_requests: 100000    # Monthly number of PutSnapshotBlock requests (block size is 512KiB).

  aws_ebs_volume.my_standard_volume:
    monthly_standard_io_requests: 10000000 # Monthly I/O requests for standard volume (Magnetic storage).

  aws_ec2_transit_gateway_vpc_attachment.my_vpc_attachment:
    monthly_data_processed_gb: 100 # Monthly data processed by the EC2 transit gateway attachment(s) in GB.

  aws_ecr_repository.my_repository:
    storage_gb: 1 # Total size of ECR repository in GB.

  aws_efs_file_system.my_file_system:
    storage_gb: 230                         # Total storage for Standard class in GB.
    infrequent_access_storage_gb: 100       # Total storage for Infrequent Access class in GB.
    monthly_infrequent_access_read_gb: 50   # Monthly infrequent access read requests in GB.
    monthly_infrequent_access_write_gb: 100 # Monthly infrequent access write requests in GB.

  aws_elasticache_cluster.my_redis_snapshot:
    snapshot_storage_size_gb: 10000 # Size of Redis snapshots in GB. 

  aws_elb.my_elb:
    monthly_data_processed_gb: 10000 # Monthly data processed by a Classic Load Balancer in GB.

  aws_instance.windows_instance:
    operating_system: windows # Override the operating system of the instance, can be: windows, suse, rhel.

  aws_fsx_windows_file_system.my_system:
    backup_storage_gb: 10000 # Total storage used for backups in GB.

  aws_lambda_function.my_function:
    monthly_requests: 100000 # Monthly requests to the Lambda function.
    request_duration_ms: 500 # Average duration of each request in milliseconds.

  # The same can be used for the aws_alb resource too.
  aws_lb.my_lb:
    new_connections: 10000    # Number of newly established connections per second on average.
    active_connections: 10000 # Number of active connections per minute on average.
    processed_bytes_gb: 1000  # The number of bytes processed by the load balancer for HTTP(S) requests and responses in GB.
    rule_evaluations: 10000   # The product of number of rules processed by the load balancer and the request rate.

  aws_nat_gateway.my_nat_gateway:
    monthly_data_processed_gb: 10 # Monthly data processed by the NAT Gateway in GB.

<<<<<<< HEAD
  aws_rds_cluster.my_cluster:
    capacity_unit_hrs: 50             # Number of aurora capacity units per hour. Only used when engine_mode is "serverless"
    storage_gb: 200                   # Storage amount in GB allocated to the aurora cluster.
    write_requests_per_sec: 100           # Total number of reads per second for the cluster.
    read_requests_per_sec: 100            # Total number of writes per second for the cluster.
    backup_snapshot_size_gb: 200      # Individual storage size for backup snapshots, used in conjunction with resource parameter "backup_retention_period".
    average_statements_per_hr: 10000 # Number of statements generated per hour when backtrack is enabled. Only availble for MySQl-compatible Aurora
    change_records_per_statement: 0.38 # Records changed per statement executed.
    backtrack_window_hrs: 24 # The duration window for which Aurora will support rewinding the DB cluster to a specific point in time.
    snapshot_export_size_gb: 200      # Size of snapshot that's exported to s3 in parquet format.

  # These settings only apply when using t3 instance types.
  aws_rds_cluster_instance.my_cluster:
    cpu_credit_hrs: 24   # Number of hours in a month, where you expect to burst the baseline credit balance of a "t3" instance type.
    virtual_cpu_count: 2 # Number of virtual CPUs allocated to your "t3" instance type. Currently instances with 2 vCPUs are available.
=======
  aws_route53_health_check.my_health_check:
    endpoint_type: non_aws # Type of health check endpoint to query, can be: either aws or non_aws.
>>>>>>> 730db46f

  aws_route53_record.my_record:
    monthly_standard_queries: 1100000000      # Monthly number of Standard queries.
    monthly_latency_based_queries: 1200000000 # Monthly number of Latency Based Routing queries.
    monthly_geo_queries: 1500000000           # Monthly number of Geo DNS and Geoproximity queries.

  aws_route53_resolver_endpoint.my_endpoint:
    monthly_queries: 20000000000 # Monthly number of DNS queries processed through the endpoints.

  aws_s3_bucket_analytics_configuration.my_config:
    monthly_monitored_objects: 10000000 # Monthly number of monitored objects by S3 Analytics Storage Class Analysis.

  aws_s3_bucket_inventory.my_inventory:
    monthly_listed_objects: 100000000 # Monthly number of listed objects.

  aws_s3_bucket.my_bucket:
    object_tags: 10000000 # Total object tags.
    standard: # Usages of S3 Standard:
      storage_gb: 10000 # Total storage in GB.
      monthly_tier_1_requests: 1000000 # Monthly PUT, COPY, POST, LIST requests (Tier 1).
      monthly_tier_2_requests: 100000 # Monthly GET, SELECT, and all other requests (Tier 2).
      monthly_select_data_scanned_gb: 10000 # Monthly data scanned by S3 Select in GB.
      monthly_select_data_returned_gb: 1000 # Monthly data returned by S3 Select in GB.
    intelligent_tiering: # Usages of S3 Intelligent - Tiering:
      frequent_access_storage_gb: 20000 # Total storage for Frequent Access Tier in GB.
      infrequent_access_storage_gb: 20000 # Total storage for Infrequent Access Tier in GB.
      monitored_objects: 2000 # Total objects monitored by the Intelligent Tiering.
      monthly_tier_1_requests: 2000000 # Monthly PUT, COPY, POST, LIST requests (Tier 1).
      monthly_tier_2_requests: 200000 # Monthly GET, SELECT, and all other requests (Tier 2).
      monthly_lifecycle_transition_requests: 200000 # Monthly Lifecycle Transition requests.
      monthly_select_data_scanned_gb: 20000 # Monthly data scanned by S3 Select in GB.
      monthly_select_data_returned_gb: 2000 # Monthly data returned by S3 Select in GB.
      early_delete_gb: 200000 # If an archive is deleted within 1 months of being uploaded, you will be charged an early deletion fee per GB.
    standard_infrequent_access: # Usages of S3 Standard - Infrequent Access:
      storage_gb: 30000 # Total storage in GB.
      monthly_tier_1_requests: 3000000 # Monthly PUT, COPY, POST, LIST requests (Tier 1).
      monthly_tier_2_requests: 300000 # Monthly GET, SELECT, and all other requests (Tier 2).
      monthly_lifecycle_transition_requests: 300000 # Monthly Lifecycle Transition requests.
      monthly_retrieval_gb: 30000 # Monthly data retrievals in GB
      monthly_select_data_scanned_gb: 30000 # Monthly data scanned by S3 Select in GB.
      monthly_select_data_returned_gb: 3000 # Monthly data returned by S3 Select in GB.
    one_zone_infrequent_access: # Usages of S3 One Zone - Infrequent Access:
      storage_gb: 40000 # Total storage in GB.
      monthly_tier_1_requests: 4000000 # Monthly PUT, COPY, POST, LIST requests (Tier 1).
      monthly_tier_2_requests: 400000 # Monthly GET, SELECT, and all other requests (Tier 2).
      monthly_lifecycle_transition_requests: 400000 # Monthly Lifecycle Transition requests.
      monthly_retrieval_gb: 40000 # Monthly data retrievals in GB
      monthly_select_data_scanned_gb: 40000 # Monthly data scanned by S3 Select in GB.
      monthly_select_data_returned_gb: 4000 # Monthly data returned by S3 Select in GB.
    glacier: # Usages of S3 Glacier:
      storage_gb: 50000 # Total storage in GB.
      monthly_tier_1_requests: 5000000 # Monthly PUT, COPY, POST, LIST requests (Tier 1).
      monthly_tier_2_requests: 500000 # Monthly GET, SELECT, and all other requests (Tier 2).
      monthly_lifecycle_transition_requests: 500000 # Monthly Lifecycle Transition requests.
      monthly_standard_select_data_scanned_gb: 500000 # Monthly data scanned by S3 Select in GB (for standard level of S3 Glacier).
      monthly_standard_select_data_returned_gb: 500000 # Monthly data returned by S3 Select in GB (for standard level of S3 Glacier).
      monthly_bulk_select_data_scanned_gb: 500000 # Monthly data scanned by S3 Select in GB (for bulk level of S3 Glacier)
      monthly_bulk_select_data_returned_gb: 500000 # Monthly data returned by S3 Select in GB (for bulk level of S3 Glacier)
      monthly_expedited_select_data_scanned_gb: 500000 # Monthly data scanned by S3 Select in GB (for expedited level of S3 Glacier)
      monthly_expedited_select_data_returned_gb: 500000 # Monthly data returned by S3 Select in GB (for expedited level of S3 Glacier)
      monthly_standard_data_retrieval_requests: 500000 # Monthly data Retrieval requests (for standard level of S3 Glacier).
      monthly_bulk_data_retrieval_requests: 500000 # Monthly data Retrieval requests (for bulk level of S3 Glacier).
      monthly_expedited_data_retrieval_requests: 500000 # Monthly data Retrieval requests (for expedited level of S3 Glacier).
      monthly_standard_data_retrieval_gb: 5000 # Monthly data retrievals in GB (for standard level of S3 Glacier).
      monthly_bulk_data_retrieval_gb: 5000 # Monthly data retrievals in GB (for bulk level of S3 Glacier).
      monthly_expedited_data_retrieval_gb: 5000 # Monthly data retrievals in GB (for expedited level of S3 Glacier).
      early_delete_gb: 500000 # If an archive is deleted within 3 months of being uploaded, you will be charged an early deletion fee per GB.
    glacier_deep_archive: # Usages of S3 Glacier Deep Archive:
      storage_gb: 60000 # Total storage in GB.
      monthly_tier_1_requests: 6000000 # Monthly PUT, COPY, POST, LIST requests (Tier 1).
      monthly_tier_2_requests: 600000 # Monthly GET, SELECT, and all other requests (Tier 2).
      monthly_lifecycle_transition_requests: 600000 # Monthly Lifecycle Transition requests.
      monthly_standard_data_retrieval_requests: 600000 # Monthly data Retrieval requests (for standard level of S3 Glacier).
      monthly_bulk_data_retrieval_requests: 600000 # Monthly data Retrieval requests (for bulk level of S3 Glacier).
      monthly_standard_data_retrieval_gb: 6000 # Monthly data retrievals in GB (for standard level of S3 Glacier).
      monthly_bulk_data_retrieval_gb: 6000 # Monthly data retrievals in GB (for bulk level of S3 Glacier).
      early_delete_gb: 600000 # If an archive is deleted within 6 months of being uploaded, you will be charged an early deletion fee per GB.

  aws_secretsmanager_secret.my_secret:
    monthly_requests: 1000000 # Monthly API requests to Secrets Manager.

  aws_sns_topic.my_sns_topic:
    monthly_requests: 1000000 # Monthly requests to SNS.
    request_size_kb: 64       # Size of requests to SNS, billed in 64KB chunks. So 1M requests at 128KB uses 2M requests.

  aws_sns_topic_subscription.my_topic_subscription:
    monthly_requests: 1000000 # Monthly requests to SNS.
    request_size_kb: 64       # Size of requests to SNS, billed in 64KB chunks. So 1M requests at 128KB uses 2M requests.

  aws_sqs_queue.my_queue:
    monthly_requests: 1000000 # Monthly requests to SQS.
    request_size_kb: 64       # Size of requests to SQS, billed in 64KB chunks. So 1M requests at 128KB uses 2M requests.

  aws_ssm_parameter.my_ssm_parameter:
    api_throughput_limit: advanced    # SSM Parameter Throughput limit, can be: advanced, higher.
    monthly_api_interactions: 1000000 # Monthly API interactions.
    parameter_storage_hrs: 730        # Number of hours in the month parameters will be stored for.

  aws_ssm_activation.my_activations:
    instance_tier: advanced # Instance tier being used, can be: advanced, standard.
    instances: 100          # Number of instances being managed.

  aws_vpc_endpoint.my_endpoint:
    monthly_data_processed_gb: 1000 # Monthly data processed by the VPC endpoint(s) in GB.

  aws_vpn_connection.my_connection:
    monthly_data_processed_gb: 100 # Monthly data processed through a transit gateway attached to your VPN Connection in GB.

  aws_cloudfront_distribution.my_s3_distribution:
    monthly_data_transfer_to_internet_gb: # Monthly regional data transfer out to internet from the following, in GB:
      us: 51200000          # United States, Mexico, Canada
      europe: 220000        # Europe, Israel
      south_africa: 10000   # South Africa, Kenya, Middle East
      south_america: 50000  # South America
      japan: 387000         # Japan
      australia: 500000     # Australia, New Zealand
      asia_pacific: 1200000 # Hong Kong, Philippines, Singapore, South Korea, Taiwan, Thailand
      india: 200000         # India
    monthly_data_transfer_to_origin_gb: # Monthly regional data transfer out to origin from the following, in GB:
      us: 2200           # United States, Mexico, Canada
      europe: 1000       # Europe, Israel
      south_africa: 300  # South Africa, Kenya, Middle East
      south_america: 200 # South America
      japan: 10          # Japan
      australia: 100     # Australia, New Zealand
      asia_pacific: 30   # Hong Kong, Philippines, Singapore, South Korea, Taiwan, Thailand
      india: 80          # India
    monthly_http_requests: # Monthly number of HTTP requests to:
      us: 80000            # United States, Mexico, Canada
      europe: 40000        # Europe, Israel
      south_africa: 20000  # South Africa, Kenya, Middle East
      south_america: 10000 # South America
      japan: 3000          # Japan
      australia: 15000     # Australia, New Zealand
      asia_pacific: 45000  # Hong Kong, Philippines, Singapore, South Korea, Taiwan, Thailand
      india: 10000         # India
    monthly_https_requests: # Monthly number of HTTPS requests to:
      us: 180000           # United States, Mexico, Canada
      europe: 10000        # Europe, Israel
      south_africa: 50000  # South Africa, Kenya, Middle East
      south_america: 30000 # South America
      japan: 1000          # Japan
      australia: 45000     # Australia, New Zealand
      asia_pacific: 25000  # Hong Kong, Philippines, Singapore, South Korea, Taiwan, Thailand
      india: 30000         # India
    monthly_shield_requests: # Monthly number of shield requests to:
      us: 90000          # United States
      europe: 30000      # Europe
      south_america: 200 # South America
      japan: 12300       # Japan
      australia: 2300    # Australia
      singapore: 58600   # Singapore
      south_korea: 24000 # South Korea
      india: 10000       # India
    monthly_invalidation_requests: 1200 # Monthly number of invalidation requests.
    monthly_encryption_requests: 100000 # Monthly number of field level encryption requests.
    monthly_log_lines: 5000000          # Monthly number of real-time log lines.
    custom_ssl_certificates: 3          # Number of dedicated IP custom SSL certificates.

  aws_autoscaling_group.my_asg:
    instances: 15 # Number of instances in the autoscaling group.
  
  #
  # Terraform GCP resources
  #
  google_cloudfunctions_function.my_function:
    request_duration_ms: 300               # Average duration of each request in milliseconds.
    monthly_function_invocations: 10000000 # Monthly number of function invocations.
    monthly_outbound_data_gb: 100          # Monthly data transferred from the function out to somewhere else in GB.

  google_compute_router_nat.my_nat:
    assigned_vms: 4                 # Number of VM instances assigned to the NAT gateway
    monthly_data_processed_gb: 1000 # Monthly data processed (ingress and egress) by the NAT gateway in GB

  google_container_cluster.my_cluster:
    nodes: 4    # Node count per zone for the default node pool
    node_pool[0]:
      nodes: 2  # Node count per zone for the first node pool

  google_container_node_pool.my_node_pool:
    nodes: 4 # Node count per zone for the node pool

  google_dns_record_set.my_record_set:
    monthly_queries:  1000000 # Monthly DNS queries.

  google_kms_crypto_key.my_keys:
    key_versions: 10000             # Number of key versions.
    monthly_key_operations: 1000000 # Monthly number of key operations.

  google_logging_billing_account_bucket_config.my_config:
    monthly_logging_data_gb: 100  # Monthly logging data in GB.

  google_logging_billing_account_sink.my_sink:
    monthly_logging_data_gb: 100  # Monthly logging data in GB.

  google_logging_folder_bucket_config.my_config:
    monthly_logging_data_gb: 100  # Monthly logging data in GB.

  google_logging_folder_sink.my_sink:
    monthly_logging_data_gb: 100  # Monthly logging data in GB.

  google_logging_organization_bucket_config.my.config:
    monthly_logging_data_gb: 100  # Monthly logging data in GB.

  google_logging_organization_sink.my_sink:
    monthly_logging_data_gb: 100  # Monthly logging data in GB.

  google_logging_project_bucket_config.my_config:
    monthly_logging_data_gb: 100  # Monthly logging data in GB.

  google_logging_project_sink.my_sink:
    monthly_logging_data_gb: 100  # Monthly logging data in GB.

  google_monitoring_metric_descriptor.my_monitoring:
    monthly_monitoring_data_mb: 5000 # Monthly monitoring data in MB (only for chargeable metrics).
    monthly_api_calls: 1000000       # Monthly read API calls (write calls are free).

  google_pubsub_subscription.my_subscription:
    monthly_message_data_tb: 7.416 # Monthly amount of message data pulled by the subscription in TB.
    storage_gb: 605                # Storage for retaining acknowledged messages in GB.
    snapshot_storage_gb: 70.6      # Snapshot storage for unacknowledged messages in GB.

  google_pubsub_topic.my_topic:
    monthly_message_data_tb: 7.416 # Monthly amount of message data published to the topic in TB.
    
  google_storage_bucket.my_storage_bucket:
    storage_gb: 150                   # Total size of bucket in GB.
    monthly_class_a_operations: 40000 # Monthly number of class A operations (object adds, bucket/object list).
    monthly_class_b_operations: 20000 # Monthly number of class B operations (object gets, retrieve bucket/object metadata).
    monthly_data_retrieval_gb: 500    # Monthly amount of data retrieved in GB.
    monthly_egress_data_transfer_gb:  # Monthly data transfer from Cloud Storage to the following, in GB:
      same_continent: 550  # Same continent.
      worldwide: 12500     # Worldwide excluding Asia, Australia.
      asia: 1500           # Asia excluding China, but including Hong Kong.
      china: 50            # China excluding Hong Kong.
      australia: 250       # Australia.<|MERGE_RESOLUTION|>--- conflicted
+++ resolved
@@ -140,7 +140,6 @@
   aws_nat_gateway.my_nat_gateway:
     monthly_data_processed_gb: 10 # Monthly data processed by the NAT Gateway in GB.
 
-<<<<<<< HEAD
   aws_rds_cluster.my_cluster:
     capacity_unit_hrs: 50             # Number of aurora capacity units per hour. Only used when engine_mode is "serverless"
     storage_gb: 200                   # Storage amount in GB allocated to the aurora cluster.
@@ -156,10 +155,9 @@
   aws_rds_cluster_instance.my_cluster:
     cpu_credit_hrs: 24   # Number of hours in a month, where you expect to burst the baseline credit balance of a "t3" instance type.
     virtual_cpu_count: 2 # Number of virtual CPUs allocated to your "t3" instance type. Currently instances with 2 vCPUs are available.
-=======
+
   aws_route53_health_check.my_health_check:
     endpoint_type: non_aws # Type of health check endpoint to query, can be: either aws or non_aws.
->>>>>>> 730db46f
 
   aws_route53_record.my_record:
     monthly_standard_queries: 1100000000      # Monthly number of Standard queries.
