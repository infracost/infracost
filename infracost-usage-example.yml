--- conflicted
+++ resolved
@@ -4,16 +4,13 @@
 # See https://github.com/infracost/infracost/blob/master/infracost-usage-example.yml for available options.
 version: v0.1
 resource_usage:
-<<<<<<< HEAD
-  aws_acmpca_certificate_authority.my_private_ca:
-    monthly_certificate_requests: 20000 # Estimated monthly private certificates that are to be created.
-
-=======
 
   #
   # Terraform AWS resources
   #
->>>>>>> 82256a2d
+  aws_acmpca_certificate_authority.my_private_ca:
+    monthly_certificate_requests: 20000 # Estimated monthly private certificate requests.
+
   aws_api_gateway_rest_api.my_rest_api:
     monthly_requests:  100000000 # Monthly requests to the Rest API Gateway.
 
