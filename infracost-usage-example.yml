# You can use this file to define resource usage estimates for Infracost to use when calculating
# the cost of usage-based resource, such as AWS Lambda.
# `infracost --usage-file /path/to/infracost-usage.yml [other flags]`
# See https://github.com/infracost/infracost/blob/master/infracost-usage-example.yml for available options.
version: v0.1
resource_usage:

  #
  # Terraform AWS resources
  #
  aws_api_gateway_rest_api.my_rest_api:
    monthly_requests:  100000000 # Monthly requests to the Rest API Gateway.

  aws_apigatewayv2_api.my_v2_api:
    monthly_requests: 100000000 # Monthly requests to the HTTP API Gateway.
    request_size_kb: 512        # Average request size sent to the HTTP API Gateway in KB. Requests are metered in 512KB increments, maximum size is 10MB.
    monthly_messages: 100000000 # Number of messages sent to the Websocket API Gateway.
    message_size_kb: 32         # Average size of the messages sent to the Websocket API Gateway in KB. Messages are metered in 32 KB increments, maximum size is 128KB.

  aws_cloudwatch_log_group.my_log_group:
    storage_gb: 1000               # Total data stored by CloudWatch logs in GB.
    monthly_data_ingested_gb: 1000 # Data ingested by CloudWatch logs per month in GB.
    monthly_data_scanned_gb: 200   # Data scanned by CloudWatch logs insights per month in GB.

  aws_data_transfer.my_region:
    region: us-east-1                           # Region the data transfer is originating from.
    monthly_intra_region_gb: 1000               # Data transferred between availability zones in the region.
    monthly_outbound_us_east_to_us_east_gb: 500 # Data transferred between US east regions. NOTE: this is only valid if the region is a us-east region.
    monthly_outbound_other_region_gb: 750       # Data transferred to other AWS regions.
    monthly_outbound_internet_gb: 5000          # Data transferred to the Internet.

  aws_dx_gateway_association.my_gateway:
    monthly_data_processed_gb: 100 # Data processed by the DX gateway association per month in GB.

  aws_dynamodb_table.my_table:
    monthly_write_request_units: 3000000  # Write request units per month in (used for on-demand DynamoDB).
    monthly_read_request_units: 8000000   # Read request units per month in (used for on-demand DynamoDB).
    storage_gb: 230                       # Total storage for tables in GB.
    pitr_backup_storage_gb: 2300          # Total storage for Point-In-Time Recovery (PITR) backups in GB.
    on_demand_backup_storage_gb: 460      # Total storage for on-demand backups in GB.
    monthly_data_restored_gb: 230         # Size of restored data per month in GB.
    monthly_streams_read_request_units: 2 # Streams read request units per month.

  aws_ec2_transit_gateway_vpc_attachment.my_vpc_attachment:
    monthly_data_processed_gb: 100 # Data processed by the EC2 transit gateway attachment(s) per month in GB.

  aws_ecr_repository.my_repository:
    storage_gb: 1 # Total size of ECR repository in GB.

  aws_instance.windows_instance:
    operating_system: windows # Override the operating system of the instance, can be: windows, suse, rhel.

  aws_lambda_function.my_function:
    monthly_requests: 100000 # Monthly requests to the Lambda function.
    request_duration_ms: 500 # Average duration of each request in milliseconds.

  aws_nat_gateway.my_nat_gateway:
    monthly_data_processed_gb: 10 # Data processed by the NAT Gateway per month in GB.

  aws_secretsmanager_secret.my_secret:
    monthly_requests: 1000000 # Monthly API requests to Secrets Manager.

  aws_sns_topic.my_sns_topic:
    monthly_requests: 1000000 # Monthly requests to SNS.
    request_size_kb: 64       # Size of the requests to SNS, SNS bills in 64KB chunks. So if you process 1,000,000 requests at 128KB you pay for 2,000,000 requests.

  aws_sns_topic_subscription.my_topic_subscription:
    monthly_requests: 1000000 # Monthly requests to SNS.
    request_size_kb: 64       # Size of the requests to SNS, SNS bills in 64KB chunks. So if you process 1,000,000 requests at 128KB you pay for 2,000,000 requests.

  aws_sqs_queue.my_queue:
    monthly_requests: 1000000 # Monthly requests to SQS.
    request_size_kb: 64       # Size of the requests to SQS, SQS bills in 64KB chunks. So if you process 1,000,000 requests at 128KB you pay for 2,000,000 requests.

  aws_ssm_parameter.my_ssm_parameter:
    api_throughput_limit: advanced    # SSM Parameter Throughput limit, can be: advanced, higher.
    monthly_api_interactions: 1000000 # Monthly API interactions.
    parameter_storage_hrs: 730        # Number of hours in the month parameters will be stored for.

  aws_ssm_activation.my_activations:
    instance_tier: advanced # Instance tier being used, can be: advanced, standard.
    instances: 100          # Number of instances being managed.

  aws_vpc_endpoint.my_endpoint:
    monthly_data_processed_gb: 1000 # Data processed by the VPC endpoint(s) per month in GB.

  aws_vpn_connection.my_connection:
    monthly_data_processed_gb: 100 # Monthly data processed through a transit gateway attached to your VPN Connection in GB.

  aws_cloudfront_distribution.my_s3_distribution:
    monthly_data_transfer_to_internet_gb: # Regional data transfer out to internet per month in GB.
      us: 51200000          # United States, Mexico, & Canada
      europe: 220000        # Europe & Israel
      south_africa: 10000   # South Africa, Kenya, & Middle East
      south_america: 50000  # South America
      japan: 387000         # Japan
      australia: 500000     # Australia & New Zealand
      asia_pacific: 1200000 # Hong Kong, Philippines, Singapore, South Korea, Taiwan, & Thailand
      india: 200000         # India
    monthly_data_transfer_to_origin_gb: # Regional data transfer out to origin in GB.
      us: 2200           # United States, Mexico, & Canada
      europe: 1000       # Europe & Israel
      south_africa: 300  # South Africa, Kenya, & Middle East
      south_america: 200 # South America
      japan: 10          # Japan
      australia: 100     # Australia & New Zealand
      asia_pacific: 30   # Hong Kong, Philippines, Singapore, South Korea, Taiwan, & Thailand
      india: 80          # India
    monthly_http_requests: # Number of HTTP requests per month.
      us: 80000            # United States, Mexico, & Canada
      europe: 40000        # Europe & Israel
      south_africa: 20000  # South Africa, Kenya, & Middle East
      south_america: 10000 # South America
      japan: 3000          # Japan
      australia: 15000     # Australia & New Zealand
      asia_pacific: 45000  # Hong Kong, Philippines, Singapore, South Korea, Taiwan, & Thailand
      india: 10000         # India
    monthly_https_requests: # Number of HTTPS requests per month.
      us: 180000           # United States, Mexico, & Canada
      europe: 10000        # Europe & Israel
      south_africa: 50000  # South Africa, Kenya, & Middle East
      south_america: 30000 # South America
      japan: 1000          # Japan
      australia: 45000     # Australia & New Zealand
      asia_pacific: 25000  # Hong Kong, Philippines, Singapore, South Korea, Taiwan, & Thailand
      india: 30000         # India
    monthly_shield_requests: # Number of shield requests per month.
      us: 90000          # United States
      europe: 30000      # Europe
      south_america: 200 # South Amarica
      japan: 12300       # Japan
      australia: 2300    # Australia
      singapore: 58600   # Singapore
      south_korea: 24000 # South Korea
      india: 10000       # India
    monthly_invalidation_requests: 1200 # Number of invalidation requests per month.
    monthly_encryption_requests: 100000 # Number of field level encryption requests per month.
    monthly_log_lines: 5000000          # Number of real-time log lines per month.
    custom_ssl_certificates: 3          # Number of dedicated IP custom SSL certificates.

  #
  # Terraform GCP resources
  #
  google_dns_record_set.my_record_set:
<<<<<<< HEAD
    monthly_queries:  1000000 # Estimated monthly DNS queries.

  google_pubsub_topic.my_topic:
    monthly_message_data_tb: 7.416 # Monthly amount of message data published to the topic in TB.

  google_pubsub_subscription.my_subscription:
    monthly_message_data_tb: 7.416 # Monthly amount of message data pulled by the subscription in TB.
    storage_gb: 605                # Storage for retaining acknowledged messages in GB.
    snapshot_storage_gb: 70.6      # Snapshot storage for unacknowledged messages in GB.
=======
    monthly_queries:  1000000 # Monthly DNS queries.

  google_container_cluster.my_cluster:
    nodes: 4    # Node count per zone for the default node pool
    node_pool[0]:
      nodes: 2  # Node count per zone for the first node pool

  google_container_node_pool.my_node_pool:
    nodes: 4 # Node count per zone for the node pool
>>>>>>> b6f74d50
<|MERGE_RESOLUTION|>--- conflicted
+++ resolved
@@ -141,20 +141,6 @@
   #
   # Terraform GCP resources
   #
-  google_dns_record_set.my_record_set:
-<<<<<<< HEAD
-    monthly_queries:  1000000 # Estimated monthly DNS queries.
-
-  google_pubsub_topic.my_topic:
-    monthly_message_data_tb: 7.416 # Monthly amount of message data published to the topic in TB.
-
-  google_pubsub_subscription.my_subscription:
-    monthly_message_data_tb: 7.416 # Monthly amount of message data pulled by the subscription in TB.
-    storage_gb: 605                # Storage for retaining acknowledged messages in GB.
-    snapshot_storage_gb: 70.6      # Snapshot storage for unacknowledged messages in GB.
-=======
-    monthly_queries:  1000000 # Monthly DNS queries.
-
   google_container_cluster.my_cluster:
     nodes: 4    # Node count per zone for the default node pool
     node_pool[0]:
@@ -162,4 +148,14 @@
 
   google_container_node_pool.my_node_pool:
     nodes: 4 # Node count per zone for the node pool
->>>>>>> b6f74d50
+
+  google_dns_record_set.my_record_set:
+    monthly_queries:  1000000 # Monthly DNS queries.
+
+  google_pubsub_subscription.my_subscription:
+    monthly_message_data_tb: 7.416 # Monthly amount of message data pulled by the subscription in TB.
+    storage_gb: 605                # Storage for retaining acknowledged messages in GB.
+    snapshot_storage_gb: 70.6      # Snapshot storage for unacknowledged messages in GB.
+
+  google_pubsub_topic.my_topic:
+    monthly_message_data_tb: 7.416 # Monthly amount of message data published to the topic in TB.