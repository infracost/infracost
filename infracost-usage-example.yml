--- conflicted
+++ resolved
@@ -1150,12 +1150,10 @@
     monthly_instance_hours: 730 # Monthly number of hours an instance runs
 
   ibm_container_vpc_cluster.cluster:
-<<<<<<< HEAD
     monthly_instance_hours: 730 # Monthly number of hours an instance runs
 
   ibm_is_volume.custom_volume:
     monthly_hours: 730 # Monthly number of hours a volume is live
-=======
     monthly_instance_hours: 730
 
   ibm_is_vpn_gateway.testVpcVpn:
@@ -1166,4 +1164,3 @@
     data_transfer_local: 2500 # Monthly local traffic through the gateway in GB
     data_transfer_global: 2500 # Monthly global traffic through the gateway in GB
     connection: 25 # Monthly number of connections to the gateway
->>>>>>> 59229668
