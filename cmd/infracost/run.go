--- conflicted
+++ resolved
@@ -91,24 +91,25 @@
 			return err
 		}
 
-		projects = append(projects, providerProjects...)
+		usageProjects := make([]*schema.Project, len(projects))
+		copy(usageProjects, projects)
+		usageProjects = append(usageProjects, providerProjects...)
 
 		if runCtx.Config.SyncUsageFile {
-<<<<<<< HEAD
-			syncResult, err := usage.SyncUsageData(project, u, projectCfg.UsageFile)
+			syncResult, err := usage.SyncUsageData(usageProjects, u, projectCfg.UsageFile)
 			summarizeUsage(ctx, syncResult)
 			if err != nil {
 				return err
 			}
 			remediateUsage(runCtx, ctx, syncResult)
-			err = provider.LoadResources(project, u)
-=======
-			err = usage.SyncUsageData(projects, u, projectCfg.UsageFile)
->>>>>>> 438c7a01
+
+			providerProjects, err = provider.LoadResources(u)
 			if err != nil {
 				return err
 			}
 		}
+
+		projects = append(projects, providerProjects...)
 
 		if !runCtx.Config.IsLogging() {
 			fmt.Fprintln(os.Stderr, "")
