package main

import (
	"fmt"
	"io"
	"os"
	"strings"
	"time"

	"github.com/Rhymond/go-money"

	"github.com/infracost/infracost/internal/apiclient"
	"github.com/infracost/infracost/internal/clierror"
	"github.com/infracost/infracost/internal/config"
	"github.com/infracost/infracost/internal/output"
	"github.com/infracost/infracost/internal/prices"
	"github.com/infracost/infracost/internal/providers"
	"github.com/infracost/infracost/internal/schema"
	"github.com/infracost/infracost/internal/ui"
	"github.com/infracost/infracost/internal/usage"
	"github.com/pkg/errors"

	log "github.com/sirupsen/logrus"
	"github.com/spf13/cobra"
)

func addRunFlags(cmd *cobra.Command) {
	cmd.Flags().StringP("path", "p", "", "Path to the Terraform directory or JSON/plan file")

	cmd.Flags().String("config-file", "", "Path to Infracost config file. Cannot be used with path, terraform* or usage-file flags")
	cmd.Flags().String("usage-file", "", "Path to Infracost usage file that specifies values for usage-based resources")

	cmd.Flags().String("terraform-plan-flags", "", "Flags to pass to 'terraform plan'. Applicable when path is a Terraform directory")
	cmd.Flags().String("terraform-workspace", "", "Terraform workspace to use. Applicable when path is a Terraform directory")

	cmd.Flags().Bool("show-skipped", false, "Show unsupported resources, some of which might be free")

	cmd.Flags().Bool("sync-usage-file", false, "Sync usage-file with missing resources, needs usage-file too (experimental)")

	_ = cmd.MarkFlagFilename("path", "json", "tf")
	_ = cmd.MarkFlagFilename("config-file", "yml")
	_ = cmd.MarkFlagFilename("usage-file", "yml")
}

func runMain(cmd *cobra.Command, runCtx *config.RunContext) error {
	projects := make([]*schema.Project, 0)
	projectContexts := make([]*config.ProjectContext, 0)

	var spinner *ui.Spinner

	for _, projectCfg := range runCtx.Config.Projects {
		ctx := config.NewProjectContext(runCtx, projectCfg)
		runCtx.SetCurrentProjectContext(ctx)

		provider, err := providers.Detect(ctx)
		if err != nil {
			m := fmt.Sprintf("%s\n\n", err)
			m += fmt.Sprintf("Use the %s flag to specify the path to one of the following:\n", ui.PrimaryString("--path"))
			m += " - Terraform plan JSON file\n - Terraform/Terragrunt directory\n - Terraform plan file"

			if cmd.Name() != "diff" {
				m += "\n - Terraform state JSON file"
			}

			return clierror.NewSanitizedError(errors.New(m), "Could not detect path type")
		}
		ctx.SetContextValue("projectType", provider.Type())
		projectContexts = append(projectContexts, ctx)

		if cmd.Name() == "diff" && provider.Type() == "terraform_state_json" {
			m := "Cannot use Terraform state JSON with the infracost diff command.\n\n"
			m += fmt.Sprintf("Use the %s flag to specify the path to one of the following:\n", ui.PrimaryString("--path"))
			m += " - Terraform plan JSON file\n - Terraform/Terragrunt directory\n - Terraform plan file"
			return clierror.NewSanitizedError(errors.New(m), "Cannot use Terraform state JSON with the infracost diff command")
		}

		m := fmt.Sprintf("Detected %s at %s", provider.DisplayType(), ui.DisplayPath(projectCfg.Path))
		if runCtx.Config.IsLogging() {
			log.Info(m)
		} else {
			fmt.Fprintln(os.Stderr, m)
		}

		usageData := make(map[string]*schema.UsageData)
		var usageFile *usage.UsageFile

		if projectCfg.UsageFile != "" {
			usageFile, err = usage.LoadUsageFile(projectCfg.UsageFile, runCtx.Config.SyncUsageFile)
			if err != nil {
				return err
			}

			usageData = usageFile.ToUsageDataMap()
		}
<<<<<<< HEAD

		if len(usageData) > 0 {
=======
		invalidUsageKeys := make([]string, 0)
		if len(u) > 0 {
>>>>>>> 7728bafb
			ctx.SetContextValue("hasUsageFile", true)
			// Validate the usage file
			invalidUsageKeys, err = usage.GetInvalidUsageKeys(u)
			if err != nil {
				spinner.Fail()
				return err
			}
		}

		providerProjects, err := provider.LoadResources(usageData)
		if err != nil {
			return err
		}

		if runCtx.Config.SyncUsageFile && usageFile != nil {
			spinnerOpts := ui.SpinnerOptions{
				EnableLogging: runCtx.Config.IsLogging(),
				NoColor:       runCtx.Config.NoColor,
				Indent:        "  ",
			}
			spinner = ui.NewSpinner("Syncing usage data from cloud", spinnerOpts)

			syncResult, err := usageFile.SyncUsageData(providerProjects)
			summarizeUsage(ctx, syncResult)
			if err != nil {
				spinner.Fail()
				return err
			}

			err = usageFile.WriteToPath(projectCfg.UsageFile)
			if err != nil {
				spinner.Fail()
				return err
			}

			remediateUsage(runCtx, ctx, syncResult)

			usageData := usageFile.ToUsageDataMap()
			providerProjects, err = provider.LoadResources(usageData)
			if err != nil {
				spinner.Fail()
				return err
			}

			if syncResult == nil {
				spinner.Fail()
			} else {
				resources := syncResult.ResourceCount
				attempts := syncResult.EstimationCount
				errors := len(syncResult.EstimationErrors)
				successes := attempts - errors

				pluralized := ""
				if resources > 1 {
					pluralized = "s"
				}

				spinner.Success()
				cmd.Println(fmt.Sprintf("    %s Synced %d of %d resource%s",
					ui.FaintString("└─"),
					successes,
					resources,
					pluralized))
			}
		}

		if len(invalidUsageKeys) > 0 {
			fmt.Println("Following usage keys are misspelled:")
			for _, invalidKey := range invalidUsageKeys {
				fmt.Println(invalidKey)
			}
		}

		projects = append(projects, providerProjects...)

		if !runCtx.Config.IsLogging() {
			fmt.Fprintln(os.Stderr, "")
		}
	}

	spinnerOpts := ui.SpinnerOptions{
		EnableLogging: runCtx.Config.IsLogging(),
		NoColor:       runCtx.Config.NoColor,
	}
	spinner = ui.NewSpinner("Calculating monthly cost estimate", spinnerOpts)

	for _, project := range projects {
		if err := prices.PopulatePrices(runCtx.Config, project); err != nil {
			spinner.Fail()
			fmt.Fprintln(os.Stderr, "")

			if e := unwrapped(err); errors.Is(e, apiclient.ErrInvalidAPIKey) {
				return fmt.Errorf("%v\n%s %s %s %s %s\n%s",
					e.Error(),
					"Please check your",
					ui.PrimaryString(config.CredentialsFilePath()),
					"file or",
					ui.PrimaryString("INFRACOST_API_KEY"),
					"environment variable.",
					"If you continue having issues please email hello@infracost.io",
				)
			}

			if e, ok := err.(*apiclient.APIError); ok {
				return fmt.Errorf("%v\n%s", e.Error(), "We have been notified of this issue.")
			}

			return err
		}

		schema.CalculateCosts(project)
		project.CalculateDiff()
	}

	spinner.Success()

	r := output.ToOutputFormat(projects)
	r.Currency = runCtx.Config.Currency

	var err error

	dashboardClient := apiclient.NewDashboardAPIClient(runCtx)
	r.RunID, err = dashboardClient.AddRun(runCtx, projectContexts, r)
	if err != nil {
		log.Errorf("Error reporting run: %s", err)
	}

	env := buildRunEnv(runCtx, projectContexts, r)

	pricingClient := apiclient.NewPricingAPIClient(runCtx.Config)
	err = pricingClient.AddEvent("infracost-run", env)
	if err != nil {
		log.Errorf("Error reporting event: %s", err)
	}

	opts := output.Options{
		DashboardEnabled: runCtx.Config.EnableDashboard,
		ShowSkipped:      runCtx.Config.ShowSkipped,
		NoColor:          runCtx.Config.NoColor,
		Fields:           runCtx.Config.Fields,
	}

	var (
		b   []byte
		out string
	)

	switch strings.ToLower(runCtx.Config.Format) {
	case "json":
		b, err = output.ToJSON(r, opts)
		out = string(b)
	case "html":
		b, err = output.ToHTML(r, opts)
		out = string(b)
	case "diff":
		b, err = output.ToDiff(r, opts)
		out = fmt.Sprintf("\n%s", string(b))
	default:
		b, err = output.ToTable(r, opts)
		out = fmt.Sprintf("\n%s", string(b))
	}

	if err != nil {
		return errors.Wrap(err, "Error generating output")
	}

	cmd.Printf("%s\n", out)

	return nil
}

func summarizeUsage(ctx *config.ProjectContext, syncResult *usage.SyncResult) {
	var usageSyncs, usageEstimates, usageEstimateErrors int
	if syncResult != nil {
		usageSyncs = syncResult.ResourceCount
		usageEstimates = syncResult.EstimationCount
		usageEstimateErrors = len(syncResult.EstimationErrors)
	}
	ctx.SetContextValue("usageSyncs", usageSyncs)
	ctx.SetContextValue("usageEstimates", usageEstimates)
	ctx.SetContextValue("usageEstimateErrors", usageEstimateErrors)
}

func remediateUsage(runCtx *config.RunContext, ctx *config.ProjectContext, syncResult *usage.SyncResult) {
	if syncResult == nil {
		return
	}

	var remediable, remAttempts, remErrors int
	for _, err := range syncResult.EstimationErrors {
		if _, ok := err.(schema.Remediater); ok {
			remediable++
			// remAttempts++
			// err = remediater.Remediate()
			// if err != nil {
			// 	remErrors++
			// 	log.Warningf("Cannot enable estimation for %s: %s", name, err.Error())
			// }
		}
	}
	ctx.SetContextValue("remediationOpportunities", remediable)
	ctx.SetContextValue("remediationAttempts", remAttempts)
	ctx.SetContextValue("remediationErrors", remErrors)
}

func loadRunFlags(cfg *config.Config, cmd *cobra.Command) error {
	hasPathFlag := cmd.Flags().Changed("path")
	hasConfigFile := cmd.Flags().Changed("config-file")

	if cmd.Name() != "infracost" && !hasPathFlag && !hasConfigFile {
		m := fmt.Sprintf("No path specified\n\nUse the %s flag to specify the path to one of the following:\n", ui.PrimaryString("--path"))
		m += " - Terraform plan JSON file\n - Terraform/Terragrunt directory\n - Terraform plan file\n - Terraform state JSON file"
		m += "\n\nAlternatively, use --config-file to process multiple projects, see https://infracost.io/config-file"

		ui.PrintUsage(cmd)
		return errors.New(m)
	}

	hasProjectFlags := (hasPathFlag ||
		cmd.Flags().Changed("usage-file") ||
		cmd.Flags().Changed("terraform-plan-flags") ||
		cmd.Flags().Changed("terraform-workspace") ||
		cmd.Flags().Changed("terraform-use-state"))

	if hasConfigFile && hasProjectFlags {
		m := "--config-file flag cannot be used with the following flags: "
		m += "--path, --terraform-*, --usage-file"
		ui.PrintUsage(cmd)
		return errors.New(m)
	}

	projectCfg := cfg.Projects[0]

	if hasProjectFlags {
		projectCfg.Path, _ = cmd.Flags().GetString("path")
		projectCfg.UsageFile, _ = cmd.Flags().GetString("usage-file")
		projectCfg.TerraformPlanFlags, _ = cmd.Flags().GetString("terraform-plan-flags")
		projectCfg.TerraformUseState, _ = cmd.Flags().GetBool("terraform-use-state")

		if cmd.Flags().Changed("terraform-workspace") {
			projectCfg.TerraformWorkspace, _ = cmd.Flags().GetString("terraform-workspace")
		}
	}

	if hasConfigFile {
		cfgFilePath, _ := cmd.Flags().GetString("config-file")
		err := cfg.LoadFromConfigFile(cfgFilePath)

		if err != nil {
			return err
		}
	}

	cfg.Format, _ = cmd.Flags().GetString("format")
	cfg.ShowSkipped, _ = cmd.Flags().GetBool("show-skipped")
	cfg.SyncUsageFile, _ = cmd.Flags().GetBool("sync-usage-file")

	includeAllFields := "all"
	validFields := []string{"price", "monthlyQuantity", "unit", "hourlyCost", "monthlyCost"}
	validFieldsFormats := []string{"table", "html"}

	if cmd.Flags().Changed("fields") {
		fields, _ := cmd.Flags().GetStringSlice("fields")
		if len(fields) == 0 {
			ui.PrintWarningf(cmd.ErrOrStderr(), "fields is empty, using defaults: %s", cmd.Flag("fields").DefValue)
		} else if cfg.Fields != nil && !contains(validFieldsFormats, cfg.Format) {
			ui.PrintWarning(cmd.ErrOrStderr(), "fields is only supported for table and html output formats")
		} else if len(fields) == 1 && fields[0] == includeAllFields {
			cfg.Fields = validFields
		} else {
			vf := []string{}
			for _, f := range fields {
				if !contains(validFields, f) {
					ui.PrintWarningf(cmd.ErrOrStderr(), "Invalid field '%s' specified, valid fields are: %s or '%s' to include all fields", f, validFields, includeAllFields)
				} else {
					vf = append(vf, f)
				}
			}
			cfg.Fields = vf
		}
	}

	return nil
}

func checkRunConfig(warningWriter io.Writer, cfg *config.Config) error {
	if cfg.Format == "json" && cfg.ShowSkipped {
		ui.PrintWarning(warningWriter, "show-skipped is not needed with JSON output format as that always includes them.\n")
	}

	if cfg.SyncUsageFile {
		missingUsageFile := make([]string, 0)
		for _, project := range cfg.Projects {
			if project.UsageFile == "" {
				missingUsageFile = append(missingUsageFile, project.Path)
			}
		}
		if len(missingUsageFile) == 1 {
			ui.PrintWarning(warningWriter, "Ignoring sync-usage-file as no usage-file is specified.\n")
		} else if len(missingUsageFile) == len(cfg.Projects) {
			ui.PrintWarning(warningWriter, "Ignoring sync-usage-file since no projects have a usage-file specified.\n")
		} else if len(missingUsageFile) > 1 {
			ui.PrintWarning(warningWriter, fmt.Sprintf("Ignoring sync-usage-file for following projects as no usage-file is specified for them: %s.\n", strings.Join(missingUsageFile, ", ")))
		}
	}

	if money.GetCurrency(cfg.Currency) == nil {
		ui.PrintWarning(warningWriter, fmt.Sprintf("Ignoring unknown currency '%s', using USD.\n", cfg.Currency))
		cfg.Currency = "USD"
	}

	return nil
}

func buildRunEnv(runCtx *config.RunContext, projectContexts []*config.ProjectContext, r output.Root) map[string]interface{} {
	env := runCtx.EventEnvWithProjectContexts(projectContexts)
	env["projectCount"] = len(projectContexts)
	env["runSeconds"] = time.Now().Unix() - runCtx.StartTime
	env["currency"] = runCtx.Config.Currency

	summary := r.FullSummary
	env["supportedResourceCounts"] = summary.SupportedResourceCounts
	env["unsupportedResourceCounts"] = summary.UnsupportedResourceCounts
	env["totalSupportedResources"] = summary.TotalSupportedResources
	env["totalUnsupportedResources"] = summary.TotalUnsupportedResources
	env["totalNoPriceResources"] = summary.TotalNoPriceResources
	env["totalResources"] = summary.TotalResources

	env["estimatedUsageCounts"] = summary.EstimatedUsageCounts
	env["unestimatedUsageCounts"] = summary.UnestimatedUsageCounts
	env["totalEstimatedUsages"] = summary.TotalEstimatedUsages
	env["totalUnestimatedUsages"] = summary.TotalUnestimatedUsages

	return env
}

func unwrapped(err error) error {
	e := err
	for errors.Unwrap(e) != nil {
		e = errors.Unwrap(e)
	}

	return e
}<|MERGE_RESOLUTION|>--- conflicted
+++ resolved
@@ -52,6 +52,32 @@
 		ctx := config.NewProjectContext(runCtx, projectCfg)
 		runCtx.SetCurrentProjectContext(ctx)
 
+		usageData := make(map[string]*schema.UsageData)
+		var usageFile *usage.UsageFile
+
+		if projectCfg.UsageFile != "" {
+			usageFile, err := usage.LoadUsageFile(projectCfg.UsageFile, runCtx.Config.SyncUsageFile)
+			if err != nil {
+				return err
+			}
+
+			invalidKeys, err := usageFile.InvalidKeys()
+			if err != nil {
+				log.Errorf("Error checking usage file keys: %v", err)
+			} else if len(invalidKeys) > 0 {
+				ui.PrintWarningf(cmd.ErrOrStderr(),
+					"The following usage file parameters are invalid and will be ignored: %s\n",
+					strings.Join(invalidKeys, ", "),
+				)
+			}
+
+			usageData = usageFile.ToUsageDataMap()
+		}
+
+		if len(usageData) > 0 {
+			ctx.SetContextValue("hasUsageFile", true)
+		}
+
 		provider, err := providers.Detect(ctx)
 		if err != nil {
 			m := fmt.Sprintf("%s\n\n", err)
@@ -81,33 +107,6 @@
 			fmt.Fprintln(os.Stderr, m)
 		}
 
-		usageData := make(map[string]*schema.UsageData)
-		var usageFile *usage.UsageFile
-
-		if projectCfg.UsageFile != "" {
-			usageFile, err = usage.LoadUsageFile(projectCfg.UsageFile, runCtx.Config.SyncUsageFile)
-			if err != nil {
-				return err
-			}
-
-			usageData = usageFile.ToUsageDataMap()
-		}
-<<<<<<< HEAD
-
-		if len(usageData) > 0 {
-=======
-		invalidUsageKeys := make([]string, 0)
-		if len(u) > 0 {
->>>>>>> 7728bafb
-			ctx.SetContextValue("hasUsageFile", true)
-			// Validate the usage file
-			invalidUsageKeys, err = usage.GetInvalidUsageKeys(u)
-			if err != nil {
-				spinner.Fail()
-				return err
-			}
-		}
-
 		providerProjects, err := provider.LoadResources(usageData)
 		if err != nil {
 			return err
@@ -119,6 +118,7 @@
 				NoColor:       runCtx.Config.NoColor,
 				Indent:        "  ",
 			}
+
 			spinner = ui.NewSpinner("Syncing usage data from cloud", spinnerOpts)
 
 			syncResult, err := usageFile.SyncUsageData(providerProjects)
@@ -162,13 +162,6 @@
 					successes,
 					resources,
 					pluralized))
-			}
-		}
-
-		if len(invalidUsageKeys) > 0 {
-			fmt.Println("Following usage keys are misspelled:")
-			for _, invalidKey := range invalidUsageKeys {
-				fmt.Println(invalidKey)
 			}
 		}
 
