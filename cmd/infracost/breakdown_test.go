--- conflicted
+++ resolved
@@ -367,13 +367,8 @@
 }
 
 func TestBreakdownWithPrivateTerraformRegistryModule(t *testing.T) {
-<<<<<<< HEAD
-	if val, ok := os.LookupEnv("INFRACOST_TERRAFORM_CLOUD_TOKEN"); !ok || val == "" {
-=======
-	if os.Getenv("INFRACOST_TERRAFORM_CLOUD_TOKEN") == "" {
->>>>>>> 2f730f66
+	if os.LookupEnv("INFRACOST_TERRAFORM_CLOUD_TOKEN") == "" {
 		t.Skip("Skipping because INFRACOST_TERRAFORM_CLOUD_TOKEN is not set and external contributors won't have this.")
-
 	}
 
 	GoldenFileCommandTest(
