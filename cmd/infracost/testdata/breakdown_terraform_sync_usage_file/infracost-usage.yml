--- conflicted
+++ resolved
@@ -3,18 +3,6 @@
 # `infracost breakdown --usage-file infracost-usage.yml [other flags]`
 # See https://infracost.io/usage-file/ for docs
 version: 0.1
-<<<<<<< HEAD
-resource_type_usage:
-  ##
-  ## The following usage values are all commented-out, you can uncomment resource types and customize as needed.
-  ##
-  # aws_cloudwatch_log_group:
-    # monthly_data_ingested_gb: 0.0
-    # storage_gb: 0.0
-    # monthly_data_scanned_gb: 0.0
-  # aws_nat_gateway:
-    # monthly_data_processed_gb: 0.0
-=======
 resource_type_default_usage:
   aws_cloudwatch_log_group:
     # storage_gb: 0.0 # Total data stored by CloudWatch logs in GB.
@@ -26,7 +14,6 @@
   ##
   # aws_nat_gateway:
     # monthly_data_processed_gb: 0.0 # Monthly data processed by the NAT Gateway in GB.
->>>>>>> 1ceea6d8
 resource_usage:
   aws_nat_gateway.example_count[*]:
     monthly_data_processed_gb: 2.0 # Monthly data processed by the NAT Gateway in GB.
