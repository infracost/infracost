
<<<<<<< HEAD
USAGE
  infracost register [flags]

FLAGS
  -h, --help   help for register

GLOBAL FLAGS
      --debug-report       Generate a debug report file which can be sent to Infracost team
      --log-level string   Log level (trace, debug, info, warn, error, fatal)
      --no-color           Turn off colored output
=======
Err:
Warning: this command has been changed to infracost auth login, which does the same thing - showing information for that command.
>>>>>>> 3155d4ba
<|MERGE_RESOLUTION|>--- conflicted
+++ resolved
@@ -1,16 +1,3 @@
 
-<<<<<<< HEAD
-USAGE
-  infracost register [flags]
-
-FLAGS
-  -h, --help   help for register
-
-GLOBAL FLAGS
-      --debug-report       Generate a debug report file which can be sent to Infracost team
-      --log-level string   Log level (trace, debug, info, warn, error, fatal)
-      --no-color           Turn off colored output
-=======
 Err:
 Warning: this command has been changed to infracost auth login, which does the same thing - showing information for that command.
->>>>>>> 3155d4ba
