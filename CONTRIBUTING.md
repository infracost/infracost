--- conflicted
+++ resolved
@@ -126,11 +126,7 @@
 1. Use a browser extension like [modheader](https://bewisse.com/modheader/help/) to allow you to specify additional headers in your browser.
 2. Go to <https://pricing.api.infracost.io/graphql>
 3. Set your `X-API-Key` using the browser extension
-<<<<<<< HEAD
-4. Run GraphQL queries to find the correct products. Examples can be found here: <https://github.com/infracost/cloud-pricing-api/tree/master/examples/queries>
-=======
 4. Run GraphQL queries to find the correct products. Examples can be found here: https://www.infracost.io/docs/cloud_pricing_api/overview/
->>>>>>> ba4dd7bb
 
 The GraphQL pricing API limits the number of results returned to 1000, which can limit its usefulness for exploring the data. AWS use many acronyms so be sure to search for those too, e.g. "ES" returns "AmazonES" for ElasticSearch.
 
