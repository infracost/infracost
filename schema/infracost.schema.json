--- conflicted
+++ resolved
@@ -164,42 +164,6 @@
       "additionalProperties": false,
       "type": "object"
     },
-<<<<<<< HEAD
-    "PriceTier": {
-      "required": [
-        "Name",
-        "Price",
-        "StartUsageAmount",
-        "EndUsageAmount",
-        "HourlyQuantity",
-        "MonthlyQuantity",
-        "MonthlyCost",
-        "HourlyCost"
-      ],
-      "properties": {
-        "Name": {
-          "type": "string"
-        },
-        "Price": {
-          "type": ["string", "null"]
-        },
-        "StartUsageAmount": {
-          "type": ["string", "null"]
-        },
-        "EndUsageAmount": {
-          "type": ["string", "null"]
-        },
-        "HourlyQuantity": {
-          "type": ["string", "null"]
-        },
-        "MonthlyQuantity": {
-          "type": ["string", "null"]
-        },
-        "MonthlyCost": {
-          "type": ["string", "null"]
-        },
-        "HourlyCost": {
-=======
     "Policy": {
       "required": [
         "id",
@@ -238,7 +202,46 @@
           "type": "boolean"
         },
         "cost": {
->>>>>>> 6ac7c280
+          "type": ["string", "null"]
+        }
+      },
+      "additionalProperties": false,
+      "type": "object"
+    },
+    "PriceTier": {
+      "required": [
+        "Name",
+        "Price",
+        "StartUsageAmount",
+        "EndUsageAmount",
+        "HourlyQuantity",
+        "MonthlyQuantity",
+        "MonthlyCost",
+        "HourlyCost"
+      ],
+      "properties": {
+        "Name": {
+          "type": "string"
+        },
+        "Price": {
+          "type": ["string", "null"]
+        },
+        "StartUsageAmount": {
+          "type": ["string", "null"]
+        },
+        "EndUsageAmount": {
+          "type": ["string", "null"]
+        },
+        "HourlyQuantity": {
+          "type": ["string", "null"]
+        },
+        "MonthlyQuantity": {
+          "type": ["string", "null"]
+        },
+        "MonthlyCost": {
+          "type": ["string", "null"]
+        },
+        "HourlyCost": {
           "type": ["string", "null"]
         }
       },
