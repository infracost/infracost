package terraform

import (
	"bufio"
	"bytes"
	"fmt"
	"io/ioutil"
	"os"
	"os/exec"
	"regexp"
	"strings"

	"infracost/internal/terraform/aws"
	"infracost/pkg/config"
	"infracost/pkg/resource"

	"github.com/fatih/color"
	log "github.com/sirupsen/logrus"
	"github.com/tidwall/gjson"
)

func createResource(resourceType string, address string, rawValues map[string]interface{}, providerConfig gjson.Result) resource.Resource {
	awsRegion := "us-east-1" // Use as fallback

	// Find region from terraform provider config
	awsRegionConfig := providerConfig.Get("aws.expressions.region.constant_value").String()
	if awsRegionConfig != "" {
		awsRegion = awsRegionConfig
	}

	// Override the region with the region from the arn if it
	arn := rawValues["arn"]
	if arn != nil {
		awsRegion = strings.Split(arn.(string), ":")[3]
	}

	switch resourceType {
	case "aws_instance":
		return aws.NewEc2Instance(address, awsRegion, rawValues)
	case "aws_ebs_volume":
		return aws.NewEbsVolume(address, awsRegion, rawValues)
	case "aws_ebs_snapshot":
		return aws.NewEbsSnapshot(address, awsRegion, rawValues)
	case "aws_ebs_snapshot_copy":
		return aws.NewEbsSnapshotCopy(address, awsRegion, rawValues)
	case "aws_launch_configuration":
		return resource.NewBaseResource(address, rawValues, false) // has no cost
	case "aws_launch_template":
		return resource.NewBaseResource(address, rawValues, false) // has no cost
	case "aws_autoscaling_group":
		return aws.NewEc2AutoscalingGroup(address, awsRegion, rawValues)
	case "aws_db_instance":
		return aws.NewRdsInstance(address, awsRegion, rawValues)
	case "aws_elb":
		return aws.NewElb(address, awsRegion, rawValues, true) // is classic
	case "aws_lb":
		return aws.NewElb(address, awsRegion, rawValues, false)
	case "aws_alb": // alias for aws_lb
		return aws.NewElb(address, awsRegion, rawValues, false)
	case "aws_nat_gateway":
		return aws.NewNatGateway(address, awsRegion, rawValues)
<<<<<<< HEAD
	case "aws_rds_cluster_instance":
		return aws.NewRDSClusterInstance(address, awsRegion, rawValues)
=======
	case "aws_lambda_function":
		return aws.NewLambdaFunction(address, awsRegion, rawValues)
>>>>>>> 7d097126
	case "aws_dynamodb_table":
		return aws.NewDynamoDBTable(address, awsRegion, rawValues)
	case "aws_ecs_cluster":
		return resource.NewBaseResource(address, rawValues, false) // has no cost
	case "aws_ecs_task_definition":
		return resource.NewBaseResource(address, rawValues, false) // has no cost
	case "aws_ecs_service":
		return aws.NewEcsService(address, awsRegion, rawValues)
	}
	return nil
}

type TerraformOptions struct {
	TerraformDir string
}

func terraformCommand(options *TerraformOptions, args ...string) ([]byte, error) {
	terraformBinary := os.Getenv("TERRAFORM_BINARY")
	if terraformBinary == "" {
		terraformBinary = "terraform"
	}

	cmd := exec.Command(terraformBinary, args...)
	if config.Config.NoColor {
		log.Infof("Running command: %s", cmd.String())
	} else {
		log.Info(color.HiBlackString("Running command: %s", cmd.String()))
	}
	cmd.Dir = options.TerraformDir

	var outbuf bytes.Buffer
	cmd.Stdout = bufio.NewWriter(&outbuf)
	cmd.Stderr = log.StandardLogger().WriterLevel(log.ErrorLevel)
	err := cmd.Run()
	return outbuf.Bytes(), err
}

func LoadPlanJSON(path string) ([]byte, error) {
	planFile, err := os.Open(path)
	if err != nil {
		return []byte{}, err
	}
	defer planFile.Close()
	out, err := ioutil.ReadAll(planFile)
	if err != nil {
		return []byte{}, err
	}
	return out, nil
}

func GeneratePlanJSON(tfdir string, planPath string) ([]byte, error) {
	var err error

	opts := &TerraformOptions{
		TerraformDir: tfdir,
	}

	if planPath == "" {
		_, err = terraformCommand(opts, "init")
		if err != nil {
			return []byte{}, err
		}

		planfile, err := ioutil.TempFile(os.TempDir(), "tfplan")
		if err != nil {
			return []byte{}, err
		}
		defer os.Remove(planfile.Name())

		_, err = terraformCommand(opts, "plan", "-input=false", "-lock=false", fmt.Sprintf("-out=%s", planfile.Name()))
		if err != nil {
			return []byte{}, err
		}

		planPath = planfile.Name()
	}

	out, err := terraformCommand(opts, "show", "-json", planPath)
	if err != nil {
		return []byte{}, err
	}

	return out, nil
}

func ParsePlanJSON(j []byte) ([]resource.Resource, error) {
	planJSON := gjson.ParseBytes(j)
	providerConfig := planJSON.Get("configuration.provider_config")
	plannedValuesJSON := planJSON.Get("planned_values.root_module")
	configurationJSON := planJSON.Get("configuration.root_module")

	resources, err := parseModule(planJSON, providerConfig, plannedValuesJSON, configurationJSON)
	return resources, err
}

func parseModule(planJSON gjson.Result, providerConfig gjson.Result, plannedValuesJSON gjson.Result, configurationJSON gjson.Result) ([]resource.Resource, error) {
	resourceMap := make(map[string]resource.Resource)
	moduleAddr := plannedValuesJSON.Get("address").String()
	terraformResources := plannedValuesJSON.Get("resources").Array()

	for _, terraformResource := range terraformResources {
		address := terraformResource.Get("address").String()
		resourceType := terraformResource.Get("type").String()
		var rawValues map[string]interface{}
		if terraformResource.Get("values").Value() != nil {
			rawValues = terraformResource.Get("values").Value().(map[string]interface{})
		} else {
			rawValues = make(map[string]interface{})
		}
		resource := createResource(resourceType, address, rawValues, providerConfig)
		if resource != nil {
			resourceMap[getInternalName(resource.Address(), moduleAddr)] = resource
		}
	}

	for _, resource := range resourceMap {
		resourceJSON := configurationJSON.Get(fmt.Sprintf(`resources.#(address="%s")`, stripResourceArrayPart(getInternalName(resource.Address(), moduleAddr))))
		addReferences(resource, resourceJSON, resourceMap)
	}

	resources := make([]resource.Resource, 0, len(resourceMap))
	for _, resource := range resourceMap {
		resources = append(resources, resource)
	}

	for _, pvJSON := range plannedValuesJSON.Get("child_modules").Array() {
		moduleName := parseModuleName(pvJSON.Get("address").String())
		cJSON := configurationJSON.Get(fmt.Sprintf("module_calls.%s.module", moduleName))
		moduleResources, err := parseModule(planJSON, providerConfig, pvJSON, cJSON)
		if err != nil {
			return resources, err
		}
		resources = append(resources, moduleResources...)
	}

	return resources, nil
}

func getInternalName(resourceAddr string, moduleAddr string) string {
	return strings.TrimPrefix(resourceAddr, moduleAddr+".")
}

func stripResourceArrayPart(addr string) string {
	r := regexp.MustCompile("([^[]+)")
	match := r.FindStringSubmatch(addr)
	if len(match) <= 1 {
		return ""
	}
	return match[1]
}

func parseModuleName(moduleAddr string) string {
	if moduleAddr == "" {
		return "root_module"
	}
	r := regexp.MustCompile("module.([^[]+)")
	match := r.FindStringSubmatch(moduleAddr)
	if len(match) <= 1 {
		return ""
	}
	return match[1]
}

func addReferencesHelper(r resource.Resource, key string, valueJSON gjson.Result, resourceMap map[string]resource.Resource) {
	var refAddr string
	if valueJSON.Get("references").Exists() {
		refAddr = valueJSON.Get("references").Array()[0].String()
	} else if len(valueJSON.Array()) > 0 && valueJSON.Get("0.id.references").Exists() {
		refAddr = valueJSON.Get("0.id.references").Array()[0].String()
	}

	if resource, ok := resourceMap[refAddr]; ok {
		r.AddReference(key, resource)
	} else if valueJSON.Type.String() == "JSON" {
		valueJSON.ForEach(func(k gjson.Result, v gjson.Result) bool {
			addReferencesHelper(r, k.String(), v, resourceMap)
			return true
		})
	}
}

func addReferences(r resource.Resource, resourceJSON gjson.Result, resourceMap map[string]resource.Resource) {
	addReferencesHelper(r, "expressions", resourceJSON.Get("expressions"), resourceMap)
}<|MERGE_RESOLUTION|>--- conflicted
+++ resolved
@@ -59,13 +59,10 @@
 		return aws.NewElb(address, awsRegion, rawValues, false)
 	case "aws_nat_gateway":
 		return aws.NewNatGateway(address, awsRegion, rawValues)
-<<<<<<< HEAD
 	case "aws_rds_cluster_instance":
 		return aws.NewRDSClusterInstance(address, awsRegion, rawValues)
-=======
 	case "aws_lambda_function":
 		return aws.NewLambdaFunction(address, awsRegion, rawValues)
->>>>>>> 7d097126
 	case "aws_dynamodb_table":
 		return aws.NewDynamoDBTable(address, awsRegion, rawValues)
 	case "aws_ecs_cluster":
